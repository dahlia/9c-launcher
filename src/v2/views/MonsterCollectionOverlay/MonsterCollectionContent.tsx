--- conflicted
+++ resolved
@@ -108,13 +108,8 @@
         <DepositForm
           onSubmit={(e) => {
             e.preventDefault();
-<<<<<<< HEAD
             if (amountDecimal.lt(stakeState.deposit))
               setIsAlertOpen("lower-deposit");
-=======
-            if (amountDecimal.lt(stakeState?.deposit ?? 0))
-              setIsAlertOpen(true);
->>>>>>> 455df190
             else {
               onChangeAmount(amountDecimal);
               setIsEditing(false);
