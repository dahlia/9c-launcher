--- conflicted
+++ resolved
@@ -22,11 +22,8 @@
 import {T} from "@transifex/react";
 
 import lobbyViewStyle from "./LobbyView.style";
-<<<<<<< HEAD
 import {tmpName} from "tmp-promise";
-=======
 import { get } from "../../../config";
->>>>>>> 9d1c08c5
 
 interface ILobbyViewProps extends IStoreContainer {
   onLaunch: () => void;
