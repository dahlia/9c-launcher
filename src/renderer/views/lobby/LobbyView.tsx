import {
  Button as ButtonOrigin,
  ButtonProps,
  CircularProgress,
  Container,
  FormHelperText,
  TextField,
} from "@material-ui/core";
<<<<<<< HEAD
import mixpanel from "mixpanel-browser";
=======

import { IStoreContainer } from "../../../interfaces/store";
>>>>>>> 7ca5e8e2
import { inject, observer } from "mobx-react";
import React, {
  useState,
  useEffect,
  useCallback,
  ChangeEvent,
  FormEvent,
} from "react";
import {
  useActivateMutation,
  useActivationLazyQuery,
} from "../../../generated/graphql";
import { Lobby } from "../../../interfaces/i18n";
import { IStoreContainer } from "../../../interfaces/store";
import { sleep } from "../../../utils";
import { ipcRenderer } from "electron";

import { useLocale } from "../../i18n";

import lobbyViewStyle from "./LobbyView.style";

interface ILobbyViewProps extends IStoreContainer {
  onLaunch: () => void;
}

const Button = (
  props: Omit<ButtonProps, "fullWidth" | "variant" | "color">
) => <ButtonOrigin fullWidth variant="contained" color="primary" {...props} />;

const LobbyView = observer((props: ILobbyViewProps) => {
  const classes = lobbyViewStyle();
  const { accountStore, standaloneStore } = props;
  const [
    activation,
    { loading, error: statusError, data: status, refetch: activationRefetch },
  ] = useActivationLazyQuery();
  const [
    activate,
    { data: isActivated, error: activatedError },
  ] = useActivateMutation();
  const [activationKey, setActivationKey] = useState(
    accountStore.activationKey
  );
  const [polling, setPollingState] = useState(false);
  const [hasAutoActivateBegin, setHasAutoActivateBegin] = useState(false);

  const { locale } = useLocale<Lobby>("lobby");

<<<<<<< HEAD
  const handleActivationKeyChange = useCallback(
    (event: ChangeEvent<HTMLInputElement>) => {
      setActivationKey(event.target.value);
    },
    [event]
  );

  const handleActivationKeySubmit = (event: FormEvent<HTMLFormElement>) => {
=======
  const handleActivateSubmit = async (event: FormEvent<HTMLFormElement>) => {
>>>>>>> 7ca5e8e2
    event.preventDefault();
    activateMutation();
  };

  const activateMutation = () => {
    console.log("!! Invoke activateMutation()");
    setPollingState(true);

    const activated = async () => {
      const result = await activationRefetch();
      return result.data.activationStatus.activated;
    };

    if (await activated()) {
      setPollingState(false);
      return;
    }

    const activateResult = await activate({
      variables: {
        encodedActivationKey: activationKey,
      },
<<<<<<< HEAD
    })
      .then(async (value) => {
        console.log("!! 1");
        if (!value.data?.activationStatus?.activateAccount) {
          return;
        }

        while (true) {
          console.log("!! 2");
          await sleep(1000);
          const result = await activationRefetch();
          if (result.data.activationStatus.activated) {
            console.log("!! 3"); // NOTE: Not invoked when auto activate.
            break;
          }
        }
      })
      .finally(() => {
        console.log("!! 4");
=======
    });

    if (!activateResult.data?.activationStatus?.activateAccount) {
      setPollingState(false);
      return;
    }

    while (true) {
      await sleep(1000);
      if (await activated()) {
>>>>>>> 7ca5e8e2
        setPollingState(false);
        return;
      }
    }
  };

  useEffect(() => {
    if (standaloneStore.Ready && standaloneStore.IsSetPrivateKeyEnded) {
      console.log("!! useEffect");
      activation();
    }
  }, [standaloneStore.Ready, standaloneStore.IsSetPrivateKeyEnded]);

  if (!loading &&
    !polling &&
    !status?.activationStatus.activated &&
    activationKey !== "" &&
    !hasAutoActivateBegin) {
    console.log("!! activateMutation");
    setHasAutoActivateBegin(true);
    activateMutation();
  }

  let child: JSX.Element;
  if (loading || polling) {
    child = (
      <>
        <p className={classes.verifing}>{locale("확인 중...")}</p>
        <CircularProgress />
      </>
    );
  } else if (!standaloneStore.Ready) {
    child = <PreloadWaitingButton />;
  } else if (status?.activationStatus.activated) {
    child = <GameStartButton {...props} />;
  } else {
    child = (
      <form onSubmit={handleActivationKeySubmit}>
        <TextField
          error={activatedError?.message !== undefined}
<<<<<<< HEAD
          label={locale("invitationCode")}
          onChange={handleActivationKeyChange}
=======
          label={locale("초대 코드")}
          onChange={privateKeyChangeHandle}
>>>>>>> 7ca5e8e2
          fullWidth
        />
        {activatedError?.message !== undefined && (
          <FormHelperText>
            {/* FIXME 예외 타입으로 구분해서 메시지 국제화 할 것 */}
            {activatedError?.message
              ?.split("\n")
              ?.shift()
              ?.split(":")
              ?.pop()
              ?.trim()}
          </FormHelperText>
        )}
        <ButtonOrigin
          color="primary"
          variant="contained"
          className={classes.activation}
          type="submit"
        >
          {locale("활성화")}
        </ButtonOrigin>
      </form>
    );
  }
  return <Container>{child}</Container>;
});

const PreloadWaitingButton = () => {
  const { locale } = useLocale<Lobby>("lobby");
  return (
    <Button disabled={true} className={lobbyViewStyle().gameStartButton}>
      {locale("프리로딩 중...")}
    </Button>
  );
};

const GameStartButton = observer((props: ILobbyViewProps) => {
  const { accountStore, gameStore, standaloneStore } = props;
  const classes = lobbyViewStyle();
  const handleStartGame = () => {
    ipcRenderer.send("mixpanel-track-event", "Launcher/Unity Player Start");
    gameStore.startGame(accountStore.privateKey);
    props.onLaunch();
  };

  const { locale } = useLocale<Lobby>("lobby");

  useEffect(() => {
    if (standaloneStore.Ready) {
      handleStartGame();
    }
  }, [standaloneStore.Ready]);

  return (
    <Button
      disabled={gameStore.isGameStarted}
      onClick={handleStartGame}
      className={classes.gameStartButton}
      id="start-game"
    >
      {gameStore.isGameStarted
        ? `${locale("실행 중...")}`
        : `${locale("게임 시작하기")}`}
    </Button>
  );
});

export default inject(
  "accountStore",
  "gameStore",
  "standaloneStore"
)(LobbyView);<|MERGE_RESOLUTION|>--- conflicted
+++ resolved
@@ -6,12 +6,6 @@
   FormHelperText,
   TextField,
 } from "@material-ui/core";
-<<<<<<< HEAD
-import mixpanel from "mixpanel-browser";
-=======
-
-import { IStoreContainer } from "../../../interfaces/store";
->>>>>>> 7ca5e8e2
 import { inject, observer } from "mobx-react";
 import React, {
   useState,
@@ -60,7 +54,6 @@
 
   const { locale } = useLocale<Lobby>("lobby");
 
-<<<<<<< HEAD
   const handleActivationKeyChange = useCallback(
     (event: ChangeEvent<HTMLInputElement>) => {
       setActivationKey(event.target.value);
@@ -68,15 +61,14 @@
     [event]
   );
 
-  const handleActivationKeySubmit = (event: FormEvent<HTMLFormElement>) => {
-=======
-  const handleActivateSubmit = async (event: FormEvent<HTMLFormElement>) => {
->>>>>>> 7ca5e8e2
+  const handleActivationKeySubmit = async (
+    event: FormEvent<HTMLFormElement>
+  ) => {
     event.preventDefault();
-    activateMutation();
+    await activateMutation();
   };
 
-  const activateMutation = () => {
+  const activateMutation = async () => {
     console.log("!! Invoke activateMutation()");
     setPollingState(true);
 
@@ -94,27 +86,6 @@
       variables: {
         encodedActivationKey: activationKey,
       },
-<<<<<<< HEAD
-    })
-      .then(async (value) => {
-        console.log("!! 1");
-        if (!value.data?.activationStatus?.activateAccount) {
-          return;
-        }
-
-        while (true) {
-          console.log("!! 2");
-          await sleep(1000);
-          const result = await activationRefetch();
-          if (result.data.activationStatus.activated) {
-            console.log("!! 3"); // NOTE: Not invoked when auto activate.
-            break;
-          }
-        }
-      })
-      .finally(() => {
-        console.log("!! 4");
-=======
     });
 
     if (!activateResult.data?.activationStatus?.activateAccount) {
@@ -125,7 +96,6 @@
     while (true) {
       await sleep(1000);
       if (await activated()) {
->>>>>>> 7ca5e8e2
         setPollingState(false);
         return;
       }
@@ -139,11 +109,13 @@
     }
   }, [standaloneStore.Ready, standaloneStore.IsSetPrivateKeyEnded]);
 
-  if (!loading &&
+  if (
+    !loading &&
     !polling &&
     !status?.activationStatus.activated &&
     activationKey !== "" &&
-    !hasAutoActivateBegin) {
+    !hasAutoActivateBegin
+  ) {
     console.log("!! activateMutation");
     setHasAutoActivateBegin(true);
     activateMutation();
@@ -166,13 +138,8 @@
       <form onSubmit={handleActivationKeySubmit}>
         <TextField
           error={activatedError?.message !== undefined}
-<<<<<<< HEAD
-          label={locale("invitationCode")}
+          label={locale("초대 코드")}
           onChange={handleActivationKeyChange}
-=======
-          label={locale("초대 코드")}
-          onChange={privateKeyChangeHandle}
->>>>>>> 7ca5e8e2
           fullWidth
         />
         {activatedError?.message !== undefined && (
