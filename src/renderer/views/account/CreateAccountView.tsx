<<<<<<< HEAD
import { Typography } from "@material-ui/core";
import mixpanel from "mixpanel-browser";
=======
import React, { useState, ChangeEvent, MouseEvent } from "react";
>>>>>>> 7ca5e8e2
import { observer, inject } from "mobx-react";
import { RouterStore } from "mobx-react-router";
import React from "react";

import { CreateAccount } from "../../../interfaces/i18n";
import { useCreatePrivateKeyMutation } from "../../../generated/graphql";

import { useLocale } from "../../i18n";
import RetypePasswordForm from "../../components/RetypePasswordForm";
import AccountStore from "../../stores/account";

<<<<<<< HEAD
import createAccountViewStyle from "./CreateAccountView.style";
=======
import { useLocale } from "../../i18n";
import { CreateAccount } from "../../../interfaces/i18n";
import { ipcRenderer } from "electron";
>>>>>>> 7ca5e8e2

interface ICreateAccountProps {
  accountStore: AccountStore;
  routerStore: RouterStore;
}

const CreateAccountView = observer(
  ({ accountStore, routerStore }: ICreateAccountProps) => {
    const [createAccount, { data }] = useCreatePrivateKeyMutation();

    const { locale } = useLocale<CreateAccount>("createAccount");

    const classes = createAccountViewStyle();

<<<<<<< HEAD
    const handleSubmit = async (password: string, activationKey: string) => {
      mixpanel.track("Launcher/CreatePrivateKey");
=======
    const handleSubmit = async (password: string) => {
      ipcRenderer.send("mixpanel-track-event", "Launcher/CreatePrivateKey");
>>>>>>> 7ca5e8e2
      const executionResult = await createAccount({
        variables: {
          passphrase: password,
        },
      });

      const keyStore = executionResult.data?.keyStore;
      if (null == keyStore) {
        return;
      }
      const address = keyStore.createPrivateKey.publicKey.address;
      const privateKey = keyStore.createPrivateKey.hex;

      accountStore.setPrivateKey(privateKey);
      accountStore.addAddress(address);
      accountStore.setSelectedAddress(address);
      accountStore.setActivationKey(activationKey);
      routerStore.push("/account/create/copy");
    };

    return (
      <div className={`create-account ${classes.root}`}>
        <Typography variant="h1" className={classes.info}>
          {(locale(
            "계정 생성을 마치기 위해 비밀번호를 설정해주세요."
          ) as string[]).map((paragraph) => (
            <span key={paragraph}>{paragraph}</span>
          ))}
        </Typography>
        <RetypePasswordForm onSubmit={handleSubmit} />
      </div>
    );
  }
);

export default inject("accountStore", "routerStore")(CreateAccountView);<|MERGE_RESOLUTION|>--- conflicted
+++ resolved
@@ -1,9 +1,5 @@
-<<<<<<< HEAD
 import { Typography } from "@material-ui/core";
-import mixpanel from "mixpanel-browser";
-=======
-import React, { useState, ChangeEvent, MouseEvent } from "react";
->>>>>>> 7ca5e8e2
+import { ipcRenderer } from "electron";
 import { observer, inject } from "mobx-react";
 import { RouterStore } from "mobx-react-router";
 import React from "react";
@@ -15,13 +11,7 @@
 import RetypePasswordForm from "../../components/RetypePasswordForm";
 import AccountStore from "../../stores/account";
 
-<<<<<<< HEAD
 import createAccountViewStyle from "./CreateAccountView.style";
-=======
-import { useLocale } from "../../i18n";
-import { CreateAccount } from "../../../interfaces/i18n";
-import { ipcRenderer } from "electron";
->>>>>>> 7ca5e8e2
 
 interface ICreateAccountProps {
   accountStore: AccountStore;
@@ -36,13 +26,8 @@
 
     const classes = createAccountViewStyle();
 
-<<<<<<< HEAD
-    const handleSubmit = async (password: string, activationKey: string) => {
-      mixpanel.track("Launcher/CreatePrivateKey");
-=======
     const handleSubmit = async (password: string) => {
       ipcRenderer.send("mixpanel-track-event", "Launcher/CreatePrivateKey");
->>>>>>> 7ca5e8e2
       const executionResult = await createAccount({
         variables: {
           passphrase: password,
