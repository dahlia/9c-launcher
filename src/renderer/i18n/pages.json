{
  "intro": {
    "불러오는 중...": {
      "ko": "불러오는 중...",
      "en": "Now Loading...",
      "pl": "Wczytywanie...",
      "pt": "Carregando...",
      "lt": "Kraunasi...",
      "nl": "Laden...",
      "es": "Cargando...",
      "pt-BR": "Carregando...",
      "km": "កំពុងដំណើរការ...",
      "id": "sedang memuat...",
      "th": "กำลังโหลด...",
      "ja": "読み込み中...",
      "de": "Wird geladen..."
    }
  },
  "menu": {
    "Forum": {
      "ko": "Forum",
      "en": "Forum",
      "pl": "Forum",
      "pt-BR": "Fórum",
      "th": "Forum",
      "ja": "Forum",
      "de": "Forum",
      "id": "Forum"
    },
    "Discord": {
      "ko": "Discord",
      "en": "Discord",
      "pl": "Discord",
      "pt-BR": "Discord",
      "th": "Discord",
      "ja": "Discord",
      "de": "Discord",
      "id": "Discord"
    },
    "Settings": {
      "ko": "설정",
      "en": "Settings",
      "pl": "Ustawienia",
      "pt-BR": "Opções",
      "th": "Settings",
      "ja": "Settings",
      "de": "Einstellungen",
      "id": "Pengaturan"
    }
  },
  "main": {
    "나인 크로니클에 오신 걸 환영합니다!": {
      "ko": "나인 크로니클에 오신 걸 환영합니다!",
      "en": "Welcome to Nine Chronicles!",
      "pl": "Witaj w Nine Chronicles!",
      "pt": "Bem vindo a Nine Chronicles!",
      "lt": "Sveiki atvyke į Devynias Kronikas!",
      "nl": "Welkom bij Nine Chronicles!",
      "es": "Bienvenido a Nine Chronicles",
      "pt-BR": "Bem Vindo a Nine Chronicles!",
      "km": "ស្វាគមន៍មកកាន់ Nine Chronicles!",
      "id": "selamat datang di Nine Chronicles!",
      "th": "ยินดีต้อนรับสู่ Nine Chronicles!",
      "ja": "ナインクロニクルへようこそ！",
      "de": "Willkommen zu Nine Cronicles!"
    },
    "description": {
      "ko": [
        "블록체인 위의 판타지 세계입니다.",
        "게임을 시작하기 전에, 계정 생성이 필요합니다"
      ],
      "en": [
        "This is a fantasy world on the blockchain.",
        "You need to create an account to start the game."
      ],
      "pl": [
        "To świat fantasy zbudowany na blockchainie",
        "Aby rozpocząć grę musisz najpierw utworzyć konto."
      ],
      "pt": [
        "Isto é um mundo de fantasia de blockchain.",
        "Para começar o jogo, precisas de criar uma conta."
      ],
      "lt": [
        "Šis fantazijos pasaulis yra sukurtas blokų grandinės principu.",
        "Prieš pradėdamas žaidimą tu turi susikurti paskyrą."
      ],
      "nl": [
        "Dit is een fantasiewereld op de blockchain.",
        "Om het spel te starten, moet je een account aanmaken."
      ],
      "es": [
        "Este es un mundo de fantasia en blockchain",
        "Para iniciar el juego, debes crearte una cuenta."
      ],
      "pt-BR": [
        "Esse é o mundo de fantasia de blockchain.",
        "Para iniciar o jogo, você precisa criar sua conta."
      ],
      "km": [
        "នេះគឺជាពិភពរវើរវាយនៅលើ blockchain.",
        "អ្នកត្រូវបង្កើតគណនីដើម្បីចាប់ផ្តើមហ្គេម។"
      ],
      "id": [
        "dunia fantasi di blockchain.",
        "anda harus membuat akun untuk mulai bermain."
      ],
      "th": [
        "นี่คือโลกแฟนตาซีบนบล็อคเชน",
        "คุณจำเป็นต้องสร้างบัญชีเพื่อเริ่มเกม"
      ],
      "ja": [
        "ここはブロックチェーン上のファンタジーワールドです。",
        "まずはアカウントを作成してみましょう。"
      ],
      "de": [
        "Es handelt sich um eine Phantasiewelt, die auf der Blockchain läuft.",
        "Du musst ein Konto erstellen, um das Spiel zu beginnen zu können."
      ]
    },
    "계정 생성하기": {
      "ko": "계정 생성하기",
      "en": "Create Account",
      "pl": "Utwórz konto",
      "pt": "Criar Conta",
      "lt": "Susikurti paskyrą",
      "nl": "Account aanmaken",
      "es": "Crear cuenta",
      "pt-BR": "Criar Conta",
      "km": "បង្កើតគណនី",
      "id": "Buat Akun",
      "th": "สร้างบัญชี",
      "ja": "アカウント作成",
      "de": "Erstelle ein Konto"
    },
    "이미 개인키를 가지고 있습니다": {
      "ko": "이미 개인키를 가지고 있습니다",
      "en": "I already have my private key"
    }
  },
  "login": {
    "캐시 지우기": {
      "ko": "캐시 지우기",
      "en": "CLEAR CACHE",
      "pl": "OPRÓŻNIJ PAMIĘĆ PODRĘCZNĄ",
      "pt": "Limpar Cache",
      "lt": "Išvalyti talpyklą",
      "nl": "Verwijder cache",
      "es": "Limpiar caché",
      "pt-BR": "Limpar Cache",
      "km": "លុប CACHE",
      "id": "Bersihkan CACHE",
      "th": "ล้างแคช",
      "ja": "キャッシュをクリア",
      "de": "Leere Cache"
    },
    "ID": {
      "ko": "ID",
      "en": "ID",
      "pl": "ID",
      "pt": "ID",
      "lt": "ID",
      "nl": "ID",
      "es": "ID",
      "pt-BR": "ID",
      "km": "ID",
      "id": "ID",
      "th": "ID",
      "ja": "ID"
    },
    "클립보드에 복사되었습니다!": {
      "ko": "클립보드에 복사되었습니다!",
      "en": "Copied to clipboard!",
      "pt-BR": "Copiado para a área de transferência",
      "pl": "Zapisano w schowku!",
      "th": "คัดลอกไปยังคลิปบอร์ดแล้ว!",
      "id": "Tersalin!",
      "ja": "クリップボードにコピーしました。"
    },
    "비밀번호": {
      "ko": "비밀번호",
      "en": "Password",
      "pl": "Hasło",
      "pt": "Palavra-passe",
      "lt": "Slaptažodis",
      "nl": "Wachtwoord",
      "es": "Contraseña",
      "pt-BR": "Senha",
      "km": "ពាក្យសម្ងាត់",
      "id": "Kata Sandi",
      "th": "รหัสผ่าน",
      "ja": "パスワード",
      "de": "Passwort"
    },
    "로그인": {
      "ko": "로그인",
      "en": "Login",
      "pl": "Login",
      "pt": "Logar",
      "lt": "Prisijungti",
      "nl": "Login",
      "es": "Ingresar",
      "pt-BR": "Login",
      "km": "ចូល",
      "id": "Masuk",
      "th": "ล็อคอิน",
      "ja": "ログイン",
      "de": "Anmelden"
    },
    "비밀번호 찾기": {
      "ko": "비밀번호 찾기",
      "en": "Forgot password?",
      "pl": "Zapomniałeś hasła?",
      "pt": "Esqueceu-se da palavra-passe?",
      "lt": "Pamiršai slaptažodį?",
      "nl": "Wachtwoord vergeten?",
      "es": "Olvidó su contraseña?",
      "pt-BR": "Esqueceu a senha?",
      "km": "ភ្លេចពាក្យសំងាត់",
      "id": "Lupa password",
      "th": "ลืมรหัสผ่าน?",
      "ja": "パスワードを忘れましたか？",
      "de": "Passwort vergessen?"
    }
  },
  "mining": {
    "채굴 기능을 켜시겠습니까?": {
      "ko": "채굴 기능을 켜시겠습니까?",
      "en": "Do you want to turn the mining feature on?",
      "pl": "Czy chcesz włączyć wydobywanie?",
      "pt": "Queres ligar a mineração ?",
      "lt": "Ar įjugti kasimo funkciją?",
      "nl": "Wil je mijnen aanzetten?",
      "pt-BR": "Deseja ligar a mineração?",
      "km": "តើអ្នកចង់បើកលក្ខណៈរុករករ៉ែទេ?",
      "id": "Apakah anda mau menyalakan fitur mining ?",
      "th": "คุณต้องการเปิดระบบขุดเหรียญหรือไม่?",
      "ja": "マイニングをオンにしますか？",
      "de": "Willst du die Mining-Funktion einschalten?"
    },
    "description": {
      "ko": "나인 크로니클은 플레이어가 함께 만드는 게임 경제를 추구합니다. 게임을 플레이하는 것만으로도 나인 크로니클의 운영에 컴퓨터 자원을 기여하고, 그 보상으로 게임 골드를 얻을 수 있습니다.",
      "en": "Nine Chronicles pursues an in-game economy that users create together. You can produce Nine Chronicles Gold just by playing the game. During gameplay, you may contribute your computer resources to the operation of Nine Chronicles to earn gold.",
      "pl": "Nine Chronicles dąży do ekonomii gry, którą użytkownicy tworzą razem. Możesz wyprodukować walutę Nine Chronicles po prostu grając w grę. Podczas rozgrywki możesz także przekierować część zasobów komputera dla Nine Chronicles, aby zdobyć dodatkowe złoto.",
      "pt": "Nine Chronicles procura uma economia dentro do jogo, em que os utilizadores a criam juntos.Tu podes produzir Nine Chronicles ouro só por jogares o jogo. Durante o jogo, tu deves contibuir com os recursos do teu computador para a operação de Nine Chronicles para ganhares ouro.",
      "lt": "Devynios Kronikos ekonomika yra pilnai valdoma žaidėjų. Tu gali uždirbti Devinių Kronikų auksą tiesiog žaidžiant žaidimą. Žaidimo eigoje galima dalintis savo kompiuterio ištekliais ir taip užsidirbti Devynių Kronikų auksą",
      "nl": "Nine Chronicles streeft naar een in-game economy die spelers samen bouwen. Je kan Nine Chronicles Goud produceren door enkel het spel te spelen. Tijdens het spelen van het spel heb je de mogelijkheid om je computers rekenkracht te gebruiken om Nine Chronicles goud te verdienen.",
      "pt-BR": "Nine Chronicles procura uma econômia que os jogadores criam juntos. Você pode produzir Ouro Nine Chronicles só jogando o jogo. Durante a gameplay, você pode contribuir com os recursos de seu computador para as operações do Nine Chronicles para ganhar dinheiro.",
      "km": "Nine Chronicles ស្វែងរកសេដ្ឋកិច្ចនៅក្នុងហ្គេមដែលអ្នកប្រើប្រាស់បង្កើតជាមួយគ្នា។ អ្នកអាចផលិត Nine Chronicles Gold ដោយគ្រាន់តែលេងហ្គេម។ ក្នុងកំឡុងពេលលេងហ្គេមអ្នកអាចចូលរួមវិភាគទានធនធានកុំព្យូទ័ររបស់អ្នកក្នុងប្រតិបត្តិការរបស់ Nine Chronicles ដើម្បីរកប្រាក់បាន។",
      "th": "Nine Chronicles จะเน้นไปทางระบบเศรษฐกิจที่ผู้ใช้สามารถสร้างร่วมกันได้ คุณสามารถขุดเหรียญ Nine Chronicles Gold ได้เพียงแค่เล่นเกม ในระหว่างการเล่นเกมคุณจะใช้กำลังคอมพิวเตอร์ส่วนหนึ่งในการดำเนินการของ Nine Chronicles เพื่อรับเหรียญ",
      "id": "Nine Chronicles mempunyai ekonomi dalam game yang dibuat bersama-sama dengan pengguna. Anda dapat menghasilkan Nine Chronicles Gold hanya dengan memainkan game ini. Selama permainan, anda dapat berkontribusi dengan sumber daya komputer anda untuk operasi Nine Chronicle untuk menghasilkan emas.",
      "ja": "ナインクロニクルはユーザーと共につくるゲーム内経済圏の形成を目指しています。ユーザーはゲームをプレイするだけでナインクロニクルの通貨（ゴールド）を手に入れることができます。ゲームをプレイしている間、コンピューターのリソースをナインクロニクルの運用に充てる（マイニングする）ことによってゴールドが入手できます。",
      "de": "Die Wirtschaft von Nine Chronicles wird von den Benutzern gemeinsam bestimmt. Du kannst Nine Chronicles Gold verdienen, indem du einfach das Spiel spielst. Während des Spielens kannst du deine Computerressourcen zum Betrieb von Nine Chronicles bereitstellen, um Gold zu verdienen."
    },
    "requirement": {
      "ko": [
        "시스템 요구 사양:",
        "64비트 프로세서와 운영체제",
        "프로세서: 쿼드코어 CPU 3.0 GHz",
        " 메모리: 16 GB RAM"
      ],
      "en": [
        "REQUIRE:",
        "Requires a 64-bit processor and operating system",
        "Processor: Quad core CPU 3.0 GHz",
        "Memory: 16 GB RAM"
      ],
      "pl": [
        "Wymagania:",
        "Wymagany jest procesor 64-bitowy oraz system operacyjny",
        "Procesor: Quad core CPU 3.0 GHz",
        "Pamięć RAM: 16 GB"
      ],
      "pt": [
        "Requerimentos:",
        "Requere um processador de 64-bits e um sistema operativo",
        "Processador: Quad core CPU 3.0 GHz ",
        "Memória: 16 GB RAM"
      ],
      "lt": [
        "Reikalavimai:",
        "Reikia 64 Bitų procesoriaus ir operacinės sistemos",
        "Procesorius: Keturių branduolių CPU 3.0 GHz",
        "Atmintis: 16 GB RAM"
      ],
      "nl": [
        "Vereisten:",
        "Een 64-bit processor met een besturingssysteem.",
        "Processor: Quad core CPU 3.0 GHz",
        "Werkgeheugen: 16 GB RAM"
      ],
      "pt-BR": [
        "Requerimentos:",
        "Requer um processador de 64-bits e um sistema operacional",
        "Processador: Quad core CPU 3.0 GHz",
        "Memory: 16 GB RAM"
      ],
      "km": [
        "តម្រូវការ:",
        "តម្រូវឱ្យមានប្រព័ន្ធដំណើរការនិងប្រព័ន្ធប្រតិបត្តិការ 64-bits",
        "ឧបករណ៍ដំណើរការ: Quad core CPU 3.0 GHz",
        "Memory: 16 GB RAM"
      ],
      "th": [
        "REQUIRE:",
        "Requires a 64-bit processor and operating system",
        "Processor: Quad core CPU 3.0 GHz",
        "Memory: 16 GB RAM"
      ],
      "id": [
        "Membutuhkan:",
        "Membutuhkan processor dan sistem operasi 64-bit",
        "Processor: Quad core CPU 3.0GHz",
        "Memori: 16 GB RAM"
      ],
      "ja": [
        "システム要件",
        "64ビットの CPU および OS",
        "Quad core CPU 3.0 GHz 以上",
        "16 GB 以上の RAM"
      ],
      "de": [
        "Anforderungen:",
        "Erfordert einen 64-Bit-Prozessor und Betriebssystem",
        "Prozessor: Quad core CPU 3.0 GHz",
        "Arbeitsspeicher: 16 GB RAM"
      ]
    },
    "끄기": {
      "ko": "끄기",
      "en": "OFF",
      "pl": "WYŁĄCZ",
      "pt": "Desligar",
      "lt": "Išjungti",
      "nl": "UIT",
      "pt-BR": "Desligado",
      "km": "បិទ",
      "th": "ปิด",
      "id": "Matikan",
      "ja": "OFF",
      "de": "Aus"
    },
    "켜기": {
      "ko": "켜기",
      "en": "ON",
      "pl": "WŁĄCZ",
      "pt": "Ligado",
      "lt": "Įjungti",
      "nl": "AAN",
      "pt-BR": "Ligado",
      "km": "បើក",
      "th": "เปิด",
      "id": "Nyalakan",
      "ja": "ON",
      "de": "Ein"
    }
  },
  "lobby": {
    "확인 중...": {
      "ko": "확인 중...",
      "en": "Verifying...",
      "pl": "Weryfikowanie",
      "pt": "Verificando",
      "lt": "Tikrinama...",
      "nl": "Verifiëren",
      "pt-BR": "Verificando",
      "km": "ការផ្ទៀងផ្ទាត់",
      "th": "กำลังตรวจสอบ ...",
      "id": "Memverifikasi ...",
      "ja": "検証中...",
      "de": "Überprüfe..."
    },
    "프리로딩 중...": {
      "ko": "프리로딩 중...",
      "en": "Preloading...",
      "pl": "Wczytywanie...",
      "pt": "Pré-carregando",
      "lt": "Išankstinis krovimasis...",
      "nl": "Voor-laden",
      "pt-BR": "Pré Carregamento",
      "km": "កំពុងផ្ទុកជាមុន",
      "th": "กำลังโหลดล่วงหน้า ...",
      "id": "Preloading ...",
      "ja": "読み込み中...",
      "de": "Lade vor..."
    },
    "실행 중...": {
      "ko": "실행 중...",
      "en": "Now Running...",
      "pl": "Uruchamianie...",
      "pt": "Agora Correndo",
      "lt": "Leidžiasi",
      "nl": "Nu Actief",
      "pt-BR": "Executando Agora",
      "km": "ឥឡូវកំពុងដំណើរការ",
      "th": "กำลังทำงานอยู่ ...",
      "id": "Sedang Berjalan ...",
      "ja": "実行中...",
      "de": "Wird nun ausgeführt..."
    },
    "게임 시작하기": {
      "ko": "게임 시작하기",
      "en": "Start Game",
      "pl": "Rozpocznij grę",
      "pt": "Começar o Jogo",
      "lt": "Pradėti žaidimą",
      "nl": "Start Spel",
      "pt-BR": "Iniciar Jogo",
      "km": "ចាប់ផ្តើមហ្គេម",
      "th": "เริ่มเกม",
      "id": "Mulai Game",
      "ja": "ゲームを始める",
      "de": "Spiel wird gestartet"
    },
    "활성화": {
      "ko": "활성화",
      "en": "Activation",
      "pl": "Aktywacja",
      "pt": "Ativação",
      "lt": "Aktyvacija",
      "nl": "Activeren",
      "pt-BR": "Ativar",
      "km": "ការធ្វើឱ្យសកម្ម",
      "th": "การเปิดใช้งาน",
      "id": "Aktivasi",
      "ja": "アクティベーション",
      "de": "Aktivierung"
    },
<<<<<<< HEAD
    "invitationCode": {
      "ko": "초대 코드",
      "en": "Invitation Code"
=======
    "초대 코드": {
      "ko": "초대 코드",
      "en": "Invitation Code",
      "pl": "Kod zaproszenia",
      "pt": "Código de Convite",
      "lt": "pakvietimo kodas",
      "nl": "uitnodigingscode",
      "pt-BR": "Código de Convite",
      "km": "លេខ​កូដ​ការ​អញ្ជើញ",
      "th": "รหัสการเชิญ",
      "id": "Kode undangan",
      "ja": "招待コード",
      "de": "Einladungscode",
      "es": "código de invitación",
      "fr": "code d’invitation",
      "ru": "Код приглашения",
      "ch": "邀请代码"
>>>>>>> 7ca5e8e2
    }
  },
  "preload": {
    "다른 사용자에게 데이터를 받는 중입니다. 트레일러와 새로운 콘텐츠를 봅시다!": {
      "ko": [
        "다른 사용자에게 데이터를 받는 중입니다.",
        "트레일러와 새로운 콘텐츠를 봅시다!"
      ],
      "en": [
        "Receiving data from other users.",
        "Let's watch the trailer and new content!"
      ],
      "pl": [
        "Otrzymywanie danych od innych użytkowników.",
        "Obejrzyjmy trailer i nowy kontent!"
      ],
      "pt": [
        "Recebendo os dados dos outros utilizadores",
        "Vamos ver o trailer e o novo conteudo!"
      ],
      "lt": [
        "Gaunami duomenys iš kitų vartotoju",
        "Pažiūrekime anonsą ir naujienas!"
      ],
      "nl": [
        "Gegevens van andere spelers ontvangen.",
        "Laten we de trailer en de nieuwe content bekijken!"
      ],
      "pt-BR": [
        "Recebendo data de outros usuários.",
        "Vamos ver o trailer e o conteúdo novo!"
      ],
      "km": [
        "កំពុងទទួលទិន្នន័យពីអ្នកប្រើប្រាស់ផ្សេងទៀត",
        "តោះទស្សនាឈុតខ្លីៗនិងមាតិការថ្មី"
      ],
      "th": [
        "กำลังรับข้อมูลจากผู้เล่นรายอื่น",
        "ไปชมตัวอย่างและเนื้อหาใหม่กันเลย!"
      ],
      "id": [
        "Menerima data dari user lain.",
        "Mari tonton trailer dan konten barunya!"
      ],
      "ja": [
        "他のユーザーからデータをロード中です。",
        "トレーラー映像をご覧ください！"
      ],
      "de": [
        "Empfange Daten von anderen Benutzern.",
        "Schauen wir uns den Trailer und neue Inhalte an!"
      ]
    },
    "블록 익스플로러": {
      "ko": "블록 익스플로러",
      "en": "Block Explorer",
      "pl": "Poszukiwacz bloków",
      "pt": "Exploração de blocos",
      "lt": "Blokų tyrinėtojas",
      "nl": "Blok Onderzoeker",
      "pt-BR": "Exploração de Blocos",
      "km": "អ្នករុករក Block",
      "th": "Block Explorer",
      "id": "Block Explorer",
      "ja": "Block Explorer",
      "de": "Block Explorer"
    },
    "나인 크로니클 플레이어 가이드": {
      "ko": "나인 크로니클 플레이어 가이드",
      "en": "Nine Chronicles Player Guide",
      "pl": "Przewodnik po Nine Chronicles",
      "pt": "Nine Chronicles Guia do jogador",
      "lt": "Devynių Kronikų žaidėjų vadovas",
      "nl": "Nine Chronicles Speler Handleiding",
      "pt-BR": "Nine Chronicles Guia do Jogador",
      "km": "ការណែនាំអ្នកលេង Nine Chronicles",
      "th": "คู่มือผู้เล่น Nine Chronicles",
      "id": "Panduan player Nine Chronicles",
      "ja": "Nine Chronicles Player Guide",
      "de": "Nine-Chronicles-Spielerhandbuch"
    }
  },
  "errorClearCache": {
    "실행 도중 오류가 발생했습니다.": {
      "ko": "실행 도중 오류가 발생했습니다.",
      "en": "Something went wrong."
    },
    "아래 버튼을 눌러 캐시를 지워주세요. 론처가 자동으로 재시작됩니다.": {
      "ko": "아래 버튼을 눌러 캐시를 지워주세요. 론처가 자동으로 재시작됩니다.",
      "en": "Please press the button below to clear cache. The launcher will restart automatically."
    },
    "ClearCache": {
      "ko": "캐시 지우기",
      "en": "Clear cache"
    }
  },
  "errorDiskSpace": {
    "디스크 공간이 충분하지 않습니다": {
      "id": "Ruang penyimpanan tidak cukup",
      "ko": "디스크 용량이 충분하지 않습니다",
      "en": "Disk space is not enough."
    },
    "필요한 여유 공간:": {
      "ko": "필요한 여유 공간:",
      "en": "Required free space:"
    },
    "체인 경로:": {
      "ko": "체인 경로:",
      "en": "Root chain store path:"
    }
  },
  "errorNoPermission": {
    "권한이 없습니다.": {
      "ko": "권한이 없습니다.",
      "en": "No permission."
    },
    "아래 경로에 애플리케이션이 접근할 수 없습니다:": {
      "ko": "아래 경로에 애플리케이션이 접근할 수 없습니다:",
      "en": "Application does not have permission at below path:"
    },
    "체인 경로를 아래의 단계를 따라 바꿔주세요.": {
      "ko": "체인 경로를 아래의 단계를 따라 바꿔주세요.",
      "en": "Please change chain directory by following steps below."
    },
    "오른쪽의 버튼을 클릭하여 설정 페이지를 여세요.": {
      "ko": "오른쪽의 버튼을 클릭하여 설정 페이지를 여세요.",
      "en": "Open SETTINGS page by clicking the button at the right side."
    },
    "\"경로 선택하기\" 버튼을 클릭해서 체인이 저장되는 경로를 바꿔주세요.": {
      "ko": "\"경로 선택하기\" 버튼을 클릭해서 체인이 저장되는 경로를 바꿔주세요.",
      "en": "Change \"Root chain store path\" by click \"SELECT PATH\" Button"
    }
  },
  "errorRelaunch": {
    "무언가 잘못 되었습니다.": {
      "ko": "무언가 잘못 되었습니다.",
      "en": "Something went wrong.",
      "pl": "Coś poszło nie tak",
      "pt": "Alguma coisa correu mal",
      "lt": "Kažkas negerai",
      "nl": "Iets ging verkeerd",
      "pt-BR": "Aconteceu algo de errado.",
      "km": "មានអ្វីមួយមិនប្រក្រតី។",
      "th": "มีบางอย่างผิดพลาด.",
      "id": "Terjadi suatu kesalahan.",
      "ja": "問題が発生しました。",
      "de": "Etwas ist schief gelaufen."
    },
    "아래 절차를 따라 해주세요.": {
      "ko": "아래 절차를 따라 해주세요.",
      "en": "Please follow the steps below.",
      "pl": "Proszę wykonaj poniższe kroki.",
      "pt": "Por favor siga os passos abaixo.",
      "lt": "Prašome vykdyti nuroditus žingsnius žemiau",
      "nl": "Volg alsjeblieft de volgende stappen.",
      "pt-BR": "Por favor siga esses passos abaixo.",
      "km": "សូមអនុវត្តតាមជំហានខាងក្រោម។",
      "th": "โปรดทำตามขั้นตอนด้านล่างนี้",
      "id": "Ikuti langkah dibawah ini.",
      "ja": "以下のステップに従って下さい。",
      "de": "Bitte befolge die untenstehenden Schritte."
    },
    "steps": {
      "ko": ["나인 크로니클을 재실행하고, 다시 로그인해주세요."],
      "en": ["Relaunch “Nine Chronicles”", "Login once again"],
      "pl": ["Uruchom ponownie “Nine Chronicles”", "Zaloguj się ponownie"],
      "pt": ["Volte a iniciar o laucher “Nine Chronicles”", " Volte a logar"],
      "lt": ["Paleiskite “Nine Chronicles” iš naujo", "Prisijungite dar kartą"],
      "nl": ["Herstart “Nine Chronicles”", "Log opnieuw in"],
      "pt-BR": ["Reinicie o launcher “Nine Chronicles”", "Logue Novamente"],
      "km": ["បើកដំណើរការឡើងវិញ “Nine Chronicles”", "ចូលម្តងទៀត"],
      "th": ["ปิดเปิดใหม่ “Nine Chronicles”", "เพื่อเข้าสู่ระบบอีกครั้ง"],
      "id": ["Buka ulang “Nine Chronicles”", "Masukkan akun ulang"],
      "ja": [
        "ナインクロニクル を再起動して下さい。",
        "もう一度ログインして下さい"
      ],
      "de": ["Starte “Nine Chronicles” neu", "Melde dich erneut an"]
    },
    "Relaunch": {
      "ko": "재실행",
      "en": "Relaunch",
      "pl": "Uruchom ponownie",
      "pt": "Volte a iniciar",
      "lt": "Paleiskite iš naujo",
      "nl": "Herstarten",
      "pt-BR": "Reiniciar",
      "km": "បើកដំណើរការឡើងវិញ",
      "th": "เริ่มเปิดใหม่",
      "id": "Luncurkan ulang",
      "ja": "再起動",
      "de": "Starte neu"
    }
  },
  "errorReinstall": {
    "클리어 캐시 버튼을 눌러 주십시오.": {
      "ko": "클리어 캐시 버튼을 눌러 주십시오.",
      "en": "Press the button below to clear the cache."
    },
    "혹시 이 페이지를 클리어 캐시 후에 여전히 보셨다면, 아래 링크로 앱을 재설치 하거나 디스코드에서 지원 요청해주시길 바랍니다.": {
      "ko": "혹시 이 페이지를 클리어 캐시 후에 여전히 보셨다면, 아래 링크로 앱을 재설치 하거나 디스코드에서 지원 요청해주시길 바랍니다.",
      "en": "If you are still seeing this page after clearing cache, please try to reinstall the app through the link below or get support via Discord."
    },
    "Install Link": {
      "ko": "Install Link",
      "en": "Install Link"
    },
    "캐시 클리어 & 재시작": {
      "ko": "캐시 클리어 & 재시작",
      "en": "Clear Cache & Restart"
    }
  },
  "account": {
    "키 생성하기": {
      "ko": "키 생성하기",
      "en": "create key",
      "pl": "Utwórz klucz",
      "pt": "Criar chave",
      "lt": "Sukurti raktą",
      "nl": "Sleutel aanmaken",
      "pt-BR": "Criar Chave",
      "km": "បង្កើតកូនសោ",
      "th": "สร้างคีย์",
      "id": "buat kunci",
      "ja": "キーを生成",
      "de": "Erstelle Schlüssel"
    },
    "키 지우기": {
      "ko": "키 지우기",
      "en": "revoke key",
      "pl": "Anuluj klucz",
      "pt": "Anular chave",
      "lt": "Panaikinti raktą",
      "nl": "Sleutel intrekken",
      "pt-BR": "Revogar Chave",
      "km": "ដកហូតសោ",
      "th": "เพิกถอนคีย์",
      "id": "hapus kunci",
      "ja": "キーを無効化",
      "de": "Verwerfe Schlüssel"
    },
    "키 초기화하기": {
      "ko": "키 초기화하기",
      "en": "reset key",
      "pl": "zresetuj klucz",
      "pt": "Resetar chave",
      "lt": "Atitaisyti raktą",
      "nl": "Sleutel resetten",
      "pt-BR": "Resetar Chave",
      "km": "កំណត់កូនសោឡើងវិញ",
      "th": "รีเซ็ตคีย์",
      "id": "reset kunci",
      "ja": "キーをリセット",
      "de": "Setzte Schlüssel zurück"
    },
    "홈으로 돌아가기": {
      "ko": "홈으로 돌아가기",
      "en": "back to the home",
      "pl": "Wróc",
      "pt": "Voltar a casa",
      "lt": "Grįžti į pradžią",
      "nl": "terug naar huis",
      "pt-BR": "Voltar para casa",
      "km": "ត្រឡប់មកផ្ទះវិញទៅផ្ទាំដេីមវិញ",
      "th": "กลับไปที่หน้าหลัก",
      "id": "kembali ke home",
      "ja": "ホームへ戻る",
      "de": "Zurück zum Hauptmenü"
    }
  },
  "createAccount": {
    "계정 생성을 마치기 위해 비밀번호를 설정해주세요.": {
      "ko": ["계정 생성을 마치기 위해 비밀번호를 설정해주세요."],
      "en": ["Please set the password to", "complete account creation."],
      "pl": ["Ustaw hasło na", "aby zakończ tworzenie konta."],
      "pt": [
        "Por favor mete palavra passe para",
        "completar a criação de conta."
      ],
      "lt": ["Prašome uždėti slaptažodį", " kad sukurti vartotoją."],
      "nl": [
        "Zet alsjeblieft het wachtwoord naar",
        "creëren van het account te volbrengen."
      ],
      "pt-BR": ["Por favor coloque a senha", "Criação de conta completa."],
      "km": ["សូមកំណត់ពាក្យសម្ងាត់ដេីម្បី", "បង្កើតគណនីពេញលេញ។"],
      "th": ["โปรดตั้งรหัสผ่านเพื่อ", "สร้างบัญชีให้เสร็จสมบูรณ์"],
      "id": ["Harap atur kata sandi untuk", "menyelesaikan pembuatan akun"],
      "ja": ["パスワードを設定して", "アカウント作成を完了して下さい"],
      "de": [
        "Bitte gebe ein Passwort ein, um",
        "die Kontoerstellung abzuschließen."
      ]
    }
  },
  "retypePassword": {
    "비밀번호": {
      "ko": "비밀번호",
      "en": "Password",
      "pl": "Hasło",
      "pt": "Palavra-passe",
      "lt": "Slaptažodis",
      "nl": "Wachtwoord",
      "pt-BR": "Senha",
      "km": "ពាក្យសម្ងាត់",
      "th": "รหัสผ่าน",
      "id": "Kata sandi",
      "ja": "パスワード",
      "de": "Passwort"
    },
    "비밀번호 (확인)": {
      "ko": "비밀번호 (확인)",
      "en": "Password (Confirm)",
      "pl": "Hasło (potwierdź)",
      "pt": "Palavra-passe (confirme)",
      "lt": "Slaptažodis (Patvirtinti)",
      "nl": "Wachtwoord (bevestiging)",
      "pt-BR": "Senha (Confirme)",
      "km": "ពាក្យសម្ងាត់ (បញ្ជាក់)",
      "th": "รหัสผ่าน (ยืนยัน)",
      "id": "konfirmasi kata sandi",
      "ja": "パスワード（確認）",
      "de": "Bestätige"
    },
    "invitationCode": {
      "en": "Invitation Code",
      "ko": "초대 코드"
    },
    "확인": {
      "ko": "확인",
      "en": "Done",
      "pl": "Gotowe",
      "pt": "Feito",
      "lt": "Gatava",
      "nl": "Klaar",
      "pt-BR": "Pronto",
      "km": "រួចរាល់",
      "th": "เสร็จสิ้น",
      "id": "selesai",
      "ja": "完了",
      "de": "Fertig"
    },
    "Straight rows of keys are easy to guess": {
      "ko": "키보드에서 \"asdf\"와 같이 한 줄에 나열된 문자를 그대로 쓰면 추측되기 쉽습니다",
      "id": "Baris lurus huruf seperti \"asdf\" akan sangat mudah untuk ditebak",
      "en": "Straight rows of keys like \"asdf\" are easy to guess"
    },
    "Short keyboard patterns are easy to guess": {
      "ko": "짧은 키보드 패턴은 추측하기 쉽습니다",
      "id": "Pola pendek keyboard akan sangat mudah ditebak",
      "en": "Short keyboard patterns are easy to guess"
    },
    "Use a longer keyboard pattern with more turns": {
      "ko": "\"asdf sdf zxcv mnb\" 같이 더 많은 반복과 긴 키보드 패턴을 권장합니다",
      "id": "Gunakan pola yang lebih panjang dengan belokan yang lebih banyak seperti \"asdf sdf zxcv mnb\"",
      "en": "Use a longer keyboard pattern with more turns like \"asdf sdf zxcv mnb\""
    },
    "Repeats like \"aaa\" are easy to guess": {
      "ko": "\"aaa\" 같이 반복된 문자는 추측하기 쉽습니다",
      "id": "Pengulangan seperti \"aaa\" akan sangat mudah ditebak",
      "en": "Repeats like \"aaa\" are easy to guess"
    },
    "Repeats like \"abcabcabc\" are only slightly harder to guess than \"abc\"": {
      "ko": "\"abcabcabc\"와 같은 반복은 \"abc\"보다 별로 나을 것이 없습니다",
      "id": "Pengulangan seperti \"abcabcabc\" akan sedikit lebih sulit ditebak daripada \"abc\"",
      "en": "Repeats like \"abcabcabc\" are only slightly harder to guess than \"abc\""
    },
    "Sequences like abc or 6543 are easy to guess": {
      "ko": "abc 나 6543 같은 연속은 추측하기 쉽습니다",
      "id": "Urutan seperti abc atau 6543 akan sangat mudah ditebak",
      "en": "Sequences like abc or 6543 are easy to guess"
    },
    "Recent years are easy to guess": {
      "ko": "최근의 연도는 추측하기 쉽습니다",
      "id": "Tahun akan sangat mudah ditebak",
      "en": "Recent years are easy to guess"
    },
    "Dates are often easy to guess": {
      "ko": "날짜는 대개 추측하기 쉽습니다",
      "id": "Tanggal akan sangat mudah ditebak",
      "en": "Dates are often easy to guess"
    },
    "This is a top-10 common password": {
      "ko": "가장 흔한 비밀번호 10가지 중 하나입니다",
      "id": "Ini adalah 10 peringkat tertinggi sandi umum",
      "en": "This is a top-10 common password"
    },
    "This is a top-100 common password": {
      "ko": "가장 흔한 100가지 중 하나입니다",
      "id": "Ini adalah 100 peringkat tertinggi sandi umum",
      "en": "This is a top-100 common password"
    },
    "This is a very common password": {
      "ko": "매우 흔한 비밀번호입니다",
      "id": "Ini adalah sandi yang sangat umum",
      "en": "This is a very common password"
    },
    "This is similar to a commonly used password": {
      "ko": "흔히 쓰이는 비밀번호와 유사합니다",
      "id": "Ini sama dengan sandi yang umumnya dipakai",
      "en": "This is similar to a commonly used password"
    },
    "A word by itself is easy to guess": {
      "ko": "한 단어만으론 추측하기 쉽습니다",
      "id": "Satu kata akan sangat mudah ditebak",
      "en": "A word by itself is easy to guess"
    },
    "Names and surnames by themselves are easy to guess": {
      "ko": "성명만으로는 추측하기 쉽습니다",
      "id": "Nama depan dan nama belakang saja akan sangat mudah ditebak",
      "en": "Names and surnames by themselves are easy to guess"
    },
    "Common names and surnames are easy to guess": {
      "ko": "흔한 이름과 성은 추측하기 쉽습니다",
      "id": "Nama depan nama belakang yang umum akan sangat mudah ditebak",
      "en": "Common names and surnames are easy to guess"
    }
  },
  "copyPrivateKey": {
    "title": {
      "ko": [
        "거의 끝났습니다!",
        "개인키를 안전한 장소에",
        "복사하고 저장해두세요."
      ],
      "en": [
        "Almost done!",
        "Please copy and store",
        "your private key in a safe place."
      ],
      "pl": [
        "Prawie gotowe!",
        "Proszę skopiuj i zapisz",
        "Twój klucz w bezpiecznym miejscu."
      ],
      "pt": [
        "Quase feito!",
        "Por favor copie e guarde",
        "a sua chave privada num lugar seguro."
      ],
      "lt": [
        "Beveik baigta!",
        "Prašome nukopijuoti ir saugoti",
        "savo privatų raktą saugioje vietoje."
      ],
      "nl": [
        "Bijna klaar!",
        "Kopieer en bewaar",
        "je privésleutel op een veilige plek."
      ],
      "pt-BR": [
        "Quase Pronto!",
        "Por favor copie e guarde",
        "Sua chave de segurança em um local seguro."
      ],
      "km": [
        "ជិតរួចរាល់ហើយ!",
        "សូមចម្លងនិងរក្សាទុក",
        "កូនសោឯកជនរបស់អ្នកនៅក្នុងកន្លែងមានសុវត្ថិភាព។"
      ],
      "th": [
        "เกือบเสร็จสิ้นแล้ว!",
        "กรุณาคัดลอกและจัดเก็บ",
        "private key ของคุณไว้ในที่ปลอดภัย"
      ],
      "id": [
        "Hampir selesai!",
        "Harap salin dan simpan",
        "private key anda di tempat yang aman"
      ],
      "ja": [
        "もう少しで完了です！",
        "プライベートキーをコピーして",
        "安全な場所で保管して下さい。"
      ],
      "de": [
        "Fast fertig!",
        "Bitte kopiere deinen Schlüssel",
        "und bewahre in sicher auf."
      ]
    },
    "description": {
      "ko": [
        "나인 크로니클은 완전한 탈중앙 게임입니다.",
        "그래서 비밀번호를 저장하는 서버가 없습니다."
      ],
      "en": [
        "Nine Chronicles is a fully decentralized game.",
        "Therefore, there is not a server that stores your password."
      ],
      "pl": [
        "Nine Chronicles to zdecentralizowana gra.",
        "W związku z tym nie ma serwera, który przechowuje Twoje hasło."
      ],
      "pt": [
        "Nine Chronicles é um jogo completamente descentralizado.",
        "Portanto, não existe um servidor que guarda a tua palavra-passe."
      ],
      "lt": [
        "Nine Chronicles yra pilnai decentralizuotas žaidimas.",
        "Taigi, jame nėra serverio, kuris saugotu tavo slaptažodį."
      ],
      "nl": [
        "Nine Chronicles is een volledig gedecentraliseerd spel.",
        "Daardoor is er geen server die je wachtwoord opslaat."
      ],
      "pt-BR": [
        "Nine Chronicles é um jogo completamente descentralizado.",
        "Portanto, nenhum servidor vai salvar sua senha."
      ],
      "km": ["Nine Chronicles គឺជាហ្គេមវិមជ្ឈការពេញលេញ។"],
      "th": [
        "Nine Chronicles เป็นเกมที่กระจายอำนาจอย่างเต็มที่",
        "ดังนั้นจึงไม่มีเซิร์ฟเวอร์ที่เก็บรหัสผ่านของคุณ"
      ],
      "id": [
        "Nine Chronicles adalah game yang sepenuhnya terdesentralisasi",
        "Oleh karena itu, server tidak menyimpan kata sandi anda"
      ],
      "ja": [
        "ナインクロニクルは完全な分散型ゲームです。",
        "あなたのパスワードはどのサーバーにも保管されません。"
      ],
      "de": [
        "Nine Chronicles ist ein vollständig dezentralisiertes Spiel.",
        "Daher gibt es keinen Server, der dein Passwort speichert."
      ]
    },
    "warning": {
      "ko": [
        "이 키는 계정을 복구하는 유일한 방법입니다.",
        "비밀 키를 다른 사람에게 노출하지 마십시오.",
        "키가 노출되었을 경우 누군가 자산을 훔칠 수 있습니다."
      ],
      "en": [
        "This key is the only means to recover your password.",
        "Never expose your private key to others.",
        "Anyone can steal your assets if this key is exposed."
      ],
      "pl": [
        "Ten klucz to jedyny sposób na odzyskanie hasła.",
        "Nigdy nie ujawniaj klucza prywatnego innym osobom.",
        "Każdy może ukraść Twoje aktywa, jeśli ten klucz zostanie ujawniony."
      ],
      "pt": [
        "Esta chave só serve para recuperares a tua palavra-passe.",
        "Nunca exponhas a tua chave privada a outros.",
        "Alguém pode roubar os teus assets se a chave for exposta."
      ],
      "lt": [
        "Raktas yra vienintelis būdas atgauti slaptažodį.",
        "Niekada su nieko nesidalink savo privačiu raktu.",
        "Viskas, įskaitant ir tavo pinigus gali būti pavogti."
      ],
      "nl": [
        "Deze sleutel is enkel bedoeld om je wachtwoord te herstellen.",
        "Stel je privésleutel nooit bloot aan anderen.",
        "Iedereen kan je spullen stelen als je sleutel is blootgesteld."
      ],
      "pt-BR": [
        "Essa chave é a unica forma de recuperar sua senha.",
        "Nunca mostre sua chave de segurança a outros.",
        "Qualquer um pode roubar seus dados se sua chave for exposta."
      ],
      "km": ["កូនសោនេះគឺជាមធ្យោបាយតែមួយគត់ដើម្បីសង្គ្រោះពាក្យសម្ងាត់របស់អ្នក។"],
      "th": [
        "คีย์นี้เป็นวิธีเดียวในการกู้คืนรหัสผ่านของคุณ",
        "อย่าเปิดเผยคีย์ส่วนตัวของคุณแก่ผู้อื่น",
        "ใครก็ตามสามารถขโมยทรัพย์สินของคุณได้หากกุญแจนี้ถูกเปิดเผย"
      ],
      "id": [
        "Kunci ini adalah satu satunya cara anda untuk menrecover kata sandi anda.",
        "Jangan beritahunkan private key anda ke orang lain.",
        "Siapapun dapat mengambil asset anda jika kunci ini diketahui orang lain."
      ],
      "ja": [
        "このキーはあなたのパスワードを復元するための唯一の手段です。",
        "絶対に他人に知られないようにして下さい。",
        "もし他人に知られると、あなたの資産が盗まれる危険性があります。"
      ],
      "de": [
        "Nur mithilfe dieses Schlüssels kannst du dein Passwort wiederherstellen.",
        "Gebe deinen privaten Schlüssel niemals an andere weiter.",
        "Jeder der deine privaten Schlüssel kennt, kann dein Eigentum stehlen."
      ]
    },
    "개인키": {
      "ko": "개인키",
      "en": "Your Private key",
      "pl": "Twój klucz prywatny",
      "pt": "A tua chave privada",
      "lt": "Tavo Privatus raktas",
      "nl": "Je privésleutel",
      "pt-BR": "Sua Chave de Segurança",
      "km": "កូនសោឯកជនរបស់អ្នក",
      "th": "Private key ของคุณ",
      "id": "Private key anda",
      "ja": "あなたのプライベートキー",
      "de": "Dein private Schlüssel"
    },
    "복사하기": {
      "ko": "복사하기",
      "en": "Copy",
      "pl": "Kopiuj",
      "pt": "Copiar",
      "lt": "Kopijuoti",
      "nl": "Kopieer",
      "pt-BR": "Copiar",
      "km": "ចម្លង",
      "th": "Copy",
      "id": "salin",
      "ja": "コピー",
      "de": "Kopiere"
    },
    "확인": {
      "ko": "확인",
      "en": "Done",
      "pl": "Gotowe",
      "pt": "Feito",
      "lt": "Gatava",
      "nl": "Klaar",
      "pt-BR": "Pronto",
      "km": "រួចរាល់",
      "th": "เสร็จสิ้น",
      "id": "Selesai",
      "ja": "完了",
      "de": "Fertig"
    }
  },
  "revokeAccount": {
    "뒤로": {
      "ko": "뒤로",
      "en": "Back",
      "pl": "Cofnij",
      "pt": "voltar",
      "lt": "Atgal",
      "nl": "Terug",
      "pt-BR": "Voltar",
      "km": "ថយក្រោយ",
      "th": "กลับ",
      "id": "Kembali",
      "ja": "戻る",
      "de": "Zurück"
    },
    "계정 지우기": {
      "ko": "계정 지우기",
      "en": "Revoke your account",
      "pl": "Unieważnij swoje konto",
      "pt": "Anular a tua conta",
      "lt": "Ištrinti vartotoją",
      "nl": "Account verwijderen",
      "pt-BR": "Revogar sua conta",
      "km": "បញ្ឈប់គណនីរបស់អ្នក",
      "th": "เพิกถอนบัญชีของคุณ",
      "id": "Hapus akun",
      "ja": "アカウントを無効化",
      "de": "Sperre dein Konto"
    },
    "description": {
      "ko": [
        "계정과 관련된 모든 기록을 삭제합니다.",
        "나인 크로니클은 완전한 탈중앙화 게임이므로 비밀번호를 관리하는 중앙서버가 없습니다.",
        "개인키를 잊어버린 경우, 처음부터 시작하기 위해 새로운 계정을 만들어야 됩니다.",
        "개인키는 게임 내의 설정 메뉴에서 찾을 수 있습니다. 따라서 다음에 따로 복사하여 안전한 곳에 보관하십시오."
      ],
      "en": [
        "Delete all records related to your account.",
        "Nine Chronicles is a fully decentralized game. Therefore, there is no central server that manages your password.",
        "If you lose your private key, you must create a new account to play the game from the beginning.",
        "Private keys can be found in the Settings menu of the in-game, so make sure to copy them separately next time and keep them in a safe place."
      ],
      "pl": [
        "Usuń wszystkie rekordy związane z twoim kontem.",
        "Nine Chronicles to w pełni zdecentralizowana gra. Dlatego nie ma centralnego serwera, który zarządzałby Twoim hasłem.",
        "Jeśli nie pamiętasz swojego klucza prywatnego, musisz utworzyć nowe konto, aby zagrać w grę od początku.",
        "Klucze prywatne można znaleźć w menu Ustawieniach gry, więc następnym razem koniecznie skopiuj je osobno i przechowuj w bezpiecznym miejscu."
      ],
      "pt": [
        "Apagar todos os registo relacionados há tua conta.",
        "Nine Chronicles é um jogo completamente descentralizado. Portanto, não existe nenhum server principal que controla a tua palavra-passe",
        "Se não te lembrares da tua chave privada, tens de cirar uma nova conta e jogar o jogo do início",
        "Chaves privadas podem ser encontradas nas defenições do jogo, por isso têm a certesa que os copias separadamente na próxima vez e mantens num sítio seguro"
      ],
      "lt": [
        "Ištrinti visus duomenis susijusius su vartotoju.",
        "Nine Chronicles yra pilnai decentralizuotas žaidimas. Jame nėra serverio, kuris saugotu tavo slaptažodį.",
        "Jei pamesi savo privatų raktą, turėsi susikurti naują vartotoja ir pradėti viską iš naujo.",
        "Privatų raktą galite pažiūrėti nuėjus į Nustatymus žaidime, taigi būtinai jį nusikopijuokite ir išsaugokite."
      ],
      "nl": [
        "Verwijder alle gegevens gerelateerd aan je account.",
        "Nine Chronicles is een volledig gedecentraliseerd spel. Daardoor is er geen server die je wachtwoord opslaat.",
        "Als je je privesleutel kwijtraakt, moet je een nieuw account aanmaken en zul je vanaf het begin moeten beginnen",
        "Privésleutels kunnen gevonden worden in de Instellingen van het spel, zorg ervoor dat je ze de volgende keer kopieerd en opslaat op een veilige plek."
      ],
      "pt-BR": [
        "Delete todos os registros sobre sua conta.",
        "Nine Chronicles é um jogo completamente descentralizado. Portanto, não possui um servidor central que gerencie sua senha.",
        "Se perder sua Chave de segurança, terá que criar uma conta nova e começar denovo.",
        "A chave de segurança pode ser encontrada nas Configurações do jogo, então tenha certeza de copiala separadamente e a mantenha em um lugar seguro."
      ],
      "km": [
        "លុបកំណត់ត្រាទាំងអស់ដែលទាក់ទងនឹងគណនីរបស់អ្នក.",
        "Nine Chronicles គឺជាហ្គេមវិមជ្ឈការពេញលេញ។ ដូច្នេះមិនមានម៉ាស៊ីនមេកណ្តាលដែលគ្រប់គ្រងពាក្យសម្ងាត់របស់អ្នកទេ។"
      ],
      "th": [
        "ลบบันทึกทั้งหมดที่เกี่ยวข้องกับบัญชีของคุณ",
        "Nine Chronicles เป็นเกมที่กระจายอำนาจอย่างสมบูรณ์ดังนั้นจึงไม่มีเซิร์ฟเวอร์กลางที่จัดการรหัสผ่านของคุณ",
        "หากคุณทำ private key หายคุณจะต้องสร้างบัญชีใหม่เพื่อเล่นเกมตั้งแต่เริ่มต้น",
        "คีย์ส่วนตัวสามารถพบได้ในเมนูการตั้งค่าของเกมดังนั้นอย่าลืมคัดลอกแยกต่างหากในครั้งต่อไปและเก็บไว้ในที่ปลอดภัย"
      ],
      "id": [
        "Menghapus semua data yang berhubungan dengan akun anda.",
        "Nine Chronicles adalah game yang sepenuhnya terdesentralisasiOleh karena itu , server tidak menyimpan kata sandi anda",
        "Jika anda kehilangan private key , anda harus membuat ulang akun dan mengulan dari awal",
        "Private key dapat di dapatkan dari membuka pengaturan di dalam game, pastikan untuk mensalin dan menyimpannya di tempat yang aman."
      ],
      "ja": [
        "全てのアカウント情報を削除します。",
        "ナインクロニクルは完全な分散型ゲームです。あなたのパスワードはどのサーバーにも保管されません。",
        "もしプライベートキーを失くしてしまうと、ゲームをプレイするためには新しいアカウントを作って最初から始める必要があります。",
        "プライベートキーはゲーム内の設定メニューから見ることができます。必ずコピーして安全な場所に保管しておいて下さい。"
      ],
      "de": [
        "Lösche alle Daten, die dein Konto betreffen.",
        "Nine Chronicles ist ein vollständig dezentralisiertes Spiel. Daher gibt es keinen zentralen Server, der dein Passwort speichert.",
        "Wenn du deinen privaten Schlüssel verlierst, musst du ein neues Konto erstellen und das Spiel von vorne anfangen.",
        "Private Schlüssel sind im Einstellungsmenü finden. Achte also darauf, den Schlüssel beim nächsten Mal separat zu kopieren und an einem sicheren Ort aufzubewahren."
      ]
    },
    "키 지우기": {
      "ko": "키 지우기",
      "en": "revoke key",
      "pl": "Unieważnij klucz",
      "pt": "Anular chave",
      "lt": "Ištrinti raktą",
      "nl": "sleutel intrekken",
      "pt-BR": "Revogar chave",
      "km": "ដកហូតកូនសោ",
      "th": "เพิกถอนคีย์",
      "id": "hapus kunci",
      "ja": "キーを無効化",
      "de": "Verwerfe deinen Schlüssel"
    }
  },
  "inputPrivateKey": {
    "비밀번호를 재설정하기 위해 개인키를 입력해주세요.": {
      "ko": "비밀번호를 재설정하기 위해 개인키를 입력해주세요.",
      "en": "Enter your private key to reset your password",
      "pl": "Wprowadź swój klucz prywatny, aby zresetować hasło",
      "pt": "Entra a tua chave privada para resetar a tua palavra-chave",
      "lt": "Įveskite savo privatų raktą, kad atstatyti slaptažodį",
      "nl": "Voer je privésleutel in om je wachtwoord te resetten",
      "pt-BR": "Coloque sua chave de segurança para resetar sua senha",
      "km": "បញ្ចូលកូនសោឯកជនរបស់អ្នកដើម្បីកំណត់ពាក្យសម្ងាត់របស់អ្នកឡើងវិញ",
      "th": "ใส่ private key ของคุณเพื่อรีเซ็ตรหัสผ่าน",
      "id": "Masukkan private key anda untuk menreset kata sandi",
      "ja": "パスワードをリセットするにはプライベートキーを入力して下さい",
      "de": "Gieb deinen privaten Schlüssel ein, um dein Passwort zurückzusetzen"
    },
    "개인키": {
      "ko": "개인키",
      "en": "Private Key",
      "pl": "Klucz prywatny",
      "pt": "Chave privada",
      "lt": "Privatus Raktas",
      "nl": "Privésleutel",
      "pt-BR": "Chave de Segurança",
      "km": "កូនសោឯកជន",
      "th": "Private Key",
      "id": "Private Key",
      "ja": "プライベートキー",
      "de": "Privater Schlüssel"
    },
    "Enter": {
      "ko": "Enter",
      "en": "Enter",
      "pl": "Wprowadź",
      "pt": "Enter",
      "lt": "Įeiti",
      "nl": "Enter",
      "pt-BR": "Entrar",
      "km": "បញ្ចូល",
      "th": "Enter",
      "id": "Masuk",
      "ja": "入力",
      "de": "Gebe ein"
    },
    "개인키를 잊으셨나요?": {
      "ko": "개인키를 잊으셨나요?",
      "en": "Forgot private key?",
      "pl": "Zapomniałeś klucza prywatnego?",
      "pt": "Esqueceu a chave privada?",
      "lt": "Pamiršai privatų raktą?",
      "nl": "Privésleutel vergeten?",
      "pt-BR": "Esqueceu a chave de segurança?",
      "km": "ភ្លេចកូនសោឯកជន?",
      "th": "ลืม private key?",
      "id": "Lupa private key?",
      "ja": "プライベートキーを忘れましたか？",
      "de": "Privaten Schlüssel vergessen?"
    }
  },
  "registerPrivateKey": {
    "비밀번호를 재설정해주세요.": {
      "ko": "비밀번호를 재설정해주세요.",
      "en": "Please reset the password.",
      "pl": "Proszę zresetuj hasło.",
      "pt": "Por favor redefina a sua palavra-passe.",
      "lt": "Prašome atstatyti slaptažodį",
      "nl": "Reset je wachtwoord alsjeblieft.",
      "pt-BR": "Por favor resete a senha.",
      "km": "សូមកំណត់ពាក្យសម្ងាត់ឡើងវិញ។",
      "th": "รีเซ็ตรหัสผ่าน",
      "id": "Dimohon untuk menreset kata sandi",
      "ja": "パスワードをリセットしてください。",
      "de": "Bitte setzte dein Passwort zurück."
    }
  },
  "configuration": {
    "설정": {
      "ko": "설정",
      "en": "Settings",
      "pl": "Ustawienia",
      "pt-BR": "Opções",
      "ja": "設定",
      "de": "Einstellungen",
      "th": "การตั้งค่า",
      "id": "Pengaturan"
    },
    "저장": {
      "ko": "저장",
      "en": "Save",
      "pt-BR": "Salvar",
      "pl": "Zapisz",
      "ja": "保存",
      "de": "Speichern",
      "th": "บันทึก",
      "id": "Simpan"
    },
    "체인이 저장되는 경로": {
      "ko": "체인이 저장되는 경로",
      "en": "Root chain store path",
      "pt-BR": "Caminho para a loja root chain",
      "pl": "Ścieżka głównego sklepu sieciowego",
      "ja": "チェーンストアのルートパス",
      "de": "Hauptkettenspeicherpfad",
      "th": "Root chain store path",
      "id": "Lokasi penyimpanan root chain"
    },
    "경로 선택": {
      "ko": "경로 선택",
      "en": "Select path",
      "pt-BR": "Selecione o caminho",
      "th": "เลือก path",
      "ja": "パスを選択",
      "id": "Pilih Lokasi"
    },
    "체인 폴더의 이름": {
      "ko": "체인 폴더의 이름",
      "en": "Chain store directory name",
      "pt-BR": "Nome para a loja root chain",
      "pl": "Nazwa katalogu sieci sklepów",
      "ja": "チェーンストアのディレクトリ名",
      "de": "Verzeichnisname des Kettenspeichers",
      "th": "Chain store directory name",
      "id": "Direktori untuk menyimpan chain"
    },
    "언어 선택": {
      "ko": "언어 선택",
      "en": "Select Language",
      "pt-BR": "Selecione o idioma",
      "pl": "Wybierz język",
      "ja": "言語を選択",
      "de": "Wähle Sprache aus",
      "th": "เลือกภาษา",
      "id": "Pilih Bahasa"
    },
    "저장 후 론처가 재시작 됩니다.": {
      "ko": "저장 후 론처가 재시작 됩니다.",
      "en": "After saving, the launcher will restart.",
      "pt-BR": "Após salvar, o jogo irá reiniciar",
      "pl": "Po zapisie, launcher uruchomi się ponownie",
      "ja": "セーブしてランチャーを再起動します",
      "de": "Nach dem Speichern wird das Spiel neu gestartet.",
      "th": "หลังจากบันทึกแล้วตัวเรียกใช้งานจะรีสตาร์ท",
      "id": "Setelah menyimpan, launcher akan restart"
    },
    "정보 수집": {
      "ko": "정보 수집",
      "en": "Send Information",
      "pt-BR": "Enviando informação",
      "pl": "Wyślij dane",
      "id": "Kirim Informasi",
      "ja": "情報を送る",
      "de": "Sende Information",
      "th": "ส่งข้อมูล"
    },
    "행동 분석": {
      "ko": "행동 분석",
      "en": "Behavior Analysis",
      "pt-BR": "Análise de comportamento",
      "pl": "Analiza zachowań",
      "id": "Analitik Perilaku",
      "ja": "挙動分析",
      "de": "Analysiere Verhalten.",
      "th": "การวิเคราะห์พฤติกรรม"
    },
    "오류 보고": {
      "ko": "오류 보고",
      "en": "Report Error",
      "pt-BR": "Reportar erro",
      "pl": "Zgłoś błąd",
      "id": "Laporkan kesalahan",
      "ja": "エラーを報告",
      "de": "Melde Fehler",
      "th": "รายงานเกิดข้อผิดพลาด"
    },
    "두 데이터는 게임 개발에 도움이 됩니다.": {
      "ko": "두 데이터는 게임 개발에 도움이 됩니다.",
      "en": "These data is helpful for Game development.",
      "pt-BR": "Essas informações são úteis para o desenvolvimento do Jogo",
      "pl": "Te dane są bardzo pomocne w rozwoju gry",
      "id": "Data ini berguna untuk pengembangan Game.",
      "ja": "これらのデータはゲームの開発に役立ちます。",
      "de": "Diese Daten sind hilfreich für die Spieleentwicklung.",
      "th": "ข้อมูลเหล่านี้มีประโยชน์สำหรับการพัฒนาเกม"
    },
    "키 저장 경로": {
      "ko": "키 저장 경로",
      "en": "Key store path"
    },
    "경로 열기": {
      "ko": "경로 열기",
      "en": "Open Path"
    },
    "캐시 비우기": {
      "ko": "캐시 비우기",
      "en": "Clear cache"
    },
    "비우기": {
      "ko": "비우기",
      "en": "clear"
    }
  },
  "preloadProgress": {
    "Preload Completed.": {
      "ko": "프리로드를 마쳤습니다.",
      "en": "Preload Completed.",
      "pt-BR": "Pré-carregamento completo",
      "pl": "Wstępne ładowanie zakończone.",
      "ja": "ロード完了",
      "de": "Vorladen abgeschlossen.",
      "th": "การโหลดล่วงหน้าเสร็จสมบูรณ์"
    },
    "No Peers Were Given.": {
      "ko": "시드 노드가 설정되지 않았습니다.",
      "en": "no seed nodes were configured",
      "pt-BR": "Os nódulos sementes não foram configurados",
      "pl": "nie skonfigurowano żadnych węzłów źródłowych",
      "ja": "シードノードが設定されていません。",
      "de": "...",
      "th": "ไม่มีการกำหนดค่าโหนด seed",
      "id": "tidak ada seed nodes yang terkonfigurasi"
    },
    "Validating Snapshot": {
      "ko": "스냅샷 확인 중",
      "en": "Validating Snapshot",
      "pl": "Potiwerdzanie snapshota",
      "pt": "Validando o Snapshot",
      "lt": "Nuotraukos pratvirtinimas",
      "nl": "Snapshot valideren",
      "pt-BR": "Validando Snapshot",
      "km": "ការធ្វើឱ្យ Snapshot មានសុពលភាព",
      "th": "กำลังตรวจสอบ Snapshot",
      "id": "memvalidasi Snapshot",
      "ja": "スナップショットを検証しています",
      "de": "Snapshot wird validiert"
    },
    "Downloading Snapshot": {
      "ko": "스냅샷 내려받는 중",
      "en": "Downloading Snapshot",
      "pl": "Pobieranie snapshota",
      "pt": "Fazendo download do snapshot",
      "lt": "Atsisiunčia nuotrauką",
      "nl": "Snapshot downloaden",
      "pt-BR": "Baixando Snapshot",
      "km": "កំពុងទាញយក Snapshot",
      "th": "กำลังดาวน์โหลด Snapshot",
      "id": "Mengunduh Snapshot",
      "ja": "スナップショットをダウンロードしています",
      "de": "Snapshot wird heruntergeladen"
    },
    "Extracting Snapshot": {
      "ko": "스냅샷을 추출하는 중",
      "en": "Extracting Snapshot",
      "pl": "Wypakowywanie snapshota",
      "pt": "Extraindo o snapshot",
      "lt": "Išpakuoja nuotraukas",
      "nl": "Snapshot uitpakken",
      "pt-BR": "Extraindo Snapshot",
      "km": "កំពុងស្រង់ចេញ Snapshot",
      "th": "กำลังแยก Snapshot",
      "id": "mengekstrak Snapshot",
      "ja": "スナップショットを抽出しています",
      "de": "Snapshot wird extrahiert"
    },
    "Verifying block headers": {
      "ko": "블록 헤더를 확인하는 중",
      "en": "Verifying Block Headers",
      "pl": "Weryfikowanie nagłówków bloków",
      "pt": "Verificando a Block Headers",
      "lt": "Patvirtina blokų antraštes",
      "nl": "Block Headers valideren",
      "pt-BR": "Verificando Block Headers",
      "km": "កំពុងផ្ទៀងផ្ទាត់ Block Headers",
      "th": "กำลังตรวจสอบส่วนหัวของบล็อก",
      "id": "Memverifikasi block Headers",
      "ja": "ブロックヘッダを検証しています",
      "de": "Die Blockheader werden überprüft"
    },
    "Downloading block hashes": {
      "ko": "블록 해시를 내려받는 중",
      "en": "Downloading Block Hashes",
      "pl": "Pobieranie hashy bloków",
      "pt": "Fazendo o download de Block Hashes",
      "lt": "Atsisiunčia blokų antraštes",
      "nl": "Block Hashes downloaden",
      "pt-BR": "Baixando Block Hashes",
      "km": "កំពុងទាញយក Block Hashes",
      "th": "กำลังดาวน์โหลด Block Hashes",
      "id": "Mengunduh Block Hashes",
      "ja": "ブロックハッシュをダウンロードしています",
      "de": "Die Blockhashes werden heruntergeladen"
    },
    "Downloading blocks": {
      "ko": "블록을 내려받는 중",
      "en": "Downloading Blocks",
      "pl": "Pobieranie bloków",
      "pt": "Fazendo download de blocos",
      "lt": "Atsisiunčia Blokus",
      "nl": "Blokken downloaden",
      "pt-BR": "Baixando Blocos",
      "km": "កំពុងទាញយក Block",
      "th": "กำลังดาวน์โหลด Blocks",
      "id": "Mengunduh Blocks",
      "ja": "ブロックをダウンロードしています",
      "de": "Die Blöcke werden heruntergeladen"
    },
    "Downloading states": {
      "ko": "상태를 내려받는 중",
      "en": "Downloading States",
      "pl": "Pobieranie stanów",
      "pt": "Fazendo download de states",
      "lt": "Atsisiunčia states",
      "nl": "Posities downloaden",
      "pt-BR": "Baixando States",
      "km": "កំពុងទាញយក States",
      "th": "กำลังดาวน์โหลด States",
      "id": "Mengunduh States",
      "ja": "ステータスをダウンロードしています",
      "de": "Die Statistiken werden heruntergeladen"
    },
    "Executing actions": {
      "ko": "액션을 실행하는 중",
      "en": "Executing Actions",
      "pl": "Wykonywanie czynności",
      "pt": "Execução de acções",
      "lt": "Veiksmų vygdimas",
      "nl": "Acties uitvoeren",
      "pt-BR": "Executando Ações",
      "km": "កំពុងប្រតិបត្តិសកម្មភាព",
      "th": "การดำเนินการ",
      "id": "Menjalankan aksi",
      "ja": "処理を実行しています",
      "de": "Aktionen werden ausgeführt"
    }
  }
}<|MERGE_RESOLUTION|>--- conflicted
+++ resolved
@@ -426,11 +426,6 @@
       "ja": "アクティベーション",
       "de": "Aktivierung"
     },
-<<<<<<< HEAD
-    "invitationCode": {
-      "ko": "초대 코드",
-      "en": "Invitation Code"
-=======
     "초대 코드": {
       "ko": "초대 코드",
       "en": "Invitation Code",
@@ -448,7 +443,6 @@
       "fr": "code d’invitation",
       "ru": "Код приглашения",
       "ch": "邀请代码"
->>>>>>> 7ca5e8e2
     }
   },
   "preload": {
