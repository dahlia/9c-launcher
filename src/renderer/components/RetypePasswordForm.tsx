import React from "react";
import { useRef } from "react";
import { AnimateSharedLayout } from "framer-motion";
import { useForm } from "react-hook-form";
import zxcvbn from "zxcvbn";
import Button from "./ui/Button";
import TextField, { PasswordField } from "./ui/TextField";
import { styled } from "../stitches.config";

interface Props {
  onSubmit: (data: FormData) => void;
  useActivitionKey?: boolean;
  address?: string;
}

export interface FormData {
  password: string;
  activationKey?: string;
}

const passwordStrengthValidator = (password: string) =>
  zxcvbn(password).score >= 2 || zxcvbn(password).feedback.warning;

const Form = styled("form", {
  "& > * + *": {
    marginBlockStart: "1rem",
  },
});

export default function RetypePasswordForm({
  onSubmit,
  useActivitionKey,
  address,
}: Props) {
  const {
    register,
    handleSubmit,
    formState: { errors },
    trigger,
    watch,
  } = useForm<FormData & { __confirm: string }>({
    mode: "onChange",
  });

  return (
    <Form onSubmit={handleSubmit(onSubmit)}>
      {address && <TextField label="ID" readOnly value={address} />}
      <PasswordField
        label="Password"
        message={errors.password ? "Too weak" : "Strong"}
        invalid={!!errors.password}
        {...register("password", {
          required: true,
          validate: passwordStrengthValidator,
          deps: ["__confirm"],
        })}
      />
      <PasswordField
        label="Verify Password"
        message={errors.__confirm ? "Passwords doesn't match" : "Correct"}
        invalid={!!errors.__confirm}
        {...register("__confirm", {
          required: true,
          validate(v) {
            return v === watch("password");
          },
          deps: ["password"],
        })}
      />
      {useActivitionKey && (
        <TextField
          motion
          type="text"
          label="Invitation Code"
          message={errors.activationKey ? "Invalid code" : "Correct"}
          invalid={errors.activationKey != null}
          {...register("activationKey", {
            required: true,
            pattern: /^[0-9a-f]+\/[0-9a-f]{40}$/,
          })}
        />
<<<<<<< HEAD
=======
        <FormHelperText className={classes.helperText}>
          {passwordConfirm.length > 0 && strengthHint(passwordConfirm)}
        </FormHelperText>
      </FormControl>
      {useActivationKey && (
        <FormControl
          fullWidth
          error={isActivationKeyError}
          className={classes.formControl}
        >
          <InputLabel className={classes.label}>
            <T _str="Activation Code" _tags={transifexTags} />
          </InputLabel>
          <OutlinedInput type="text" onChange={handleActivationKeyChange} />
        </FormControl>
>>>>>>> afd833de
      )}
      <Button layout variant="primary" centered css={{ width: 200 }}>
        NEXT
      </Button>
    </Form>
  );
}<|MERGE_RESOLUTION|>--- conflicted
+++ resolved
@@ -5,12 +5,14 @@
 import zxcvbn from "zxcvbn";
 import Button from "./ui/Button";
 import TextField, { PasswordField } from "./ui/TextField";
+import { ExtLink } from "src/renderer/components/ui/Link";
 import { styled } from "../stitches.config";
 
 interface Props {
   onSubmit: (data: FormData) => void;
   useActivitionKey?: boolean;
   address?: string;
+  activationCodeUrl?: string;
 }
 
 export interface FormData {
@@ -25,11 +27,15 @@
   "& > * + *": {
     marginBlockStart: "1rem",
   },
+  a: {
+    display: "block",
+  },
 });
 
 export default function RetypePasswordForm({
   onSubmit,
   useActivitionKey,
+  activationCodeUrl,
   address,
 }: Props) {
   const {
@@ -71,7 +77,7 @@
         <TextField
           motion
           type="text"
-          label="Invitation Code"
+          label="Activation Code"
           message={errors.activationKey ? "Invalid code" : "Correct"}
           invalid={errors.activationKey != null}
           {...register("activationKey", {
@@ -79,24 +85,11 @@
             pattern: /^[0-9a-f]+\/[0-9a-f]{40}$/,
           })}
         />
-<<<<<<< HEAD
-=======
-        <FormHelperText className={classes.helperText}>
-          {passwordConfirm.length > 0 && strengthHint(passwordConfirm)}
-        </FormHelperText>
-      </FormControl>
-      {useActivationKey && (
-        <FormControl
-          fullWidth
-          error={isActivationKeyError}
-          className={classes.formControl}
-        >
-          <InputLabel className={classes.label}>
-            <T _str="Activation Code" _tags={transifexTags} />
-          </InputLabel>
-          <OutlinedInput type="text" onChange={handleActivationKeyChange} />
-        </FormControl>
->>>>>>> afd833de
+      )}
+      {activationCodeUrl && (
+        <ExtLink target="_blank" href={activationCodeUrl}>
+          Get the activation code
+        </ExtLink>
       )}
       <Button layout variant="primary" centered css={{ width: 200 }}>
         NEXT
