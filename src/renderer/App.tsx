import * as React from "react";
import { Router } from "react-router";
import { createBrowserHistory } from "history";
import "./styles/common.scss";
import ApolloClient from "apollo-client";
import { ApolloLink, split } from "apollo-link";
import { RetryLink } from "apollo-link-retry";
import { WebSocketLink } from "apollo-link-ws";
import { ApolloProvider } from "react-apollo";
import { getMainDefinition } from "apollo-utilities";
import { createHttpLink } from "apollo-link-http";
import { InMemoryCache } from "apollo-cache-inmemory";
import { Provider } from "mobx-react";
import { Buffer } from "buffer";
import AccountStore from "./stores/account";
import { IStoreContainer } from "../interfaces/store";
import { RouterStore, syncHistoryWithStore } from "mobx-react-router";
import { LOCAL_SERVER_URL } from "../config";
import GameStore from "./stores/game";
import Root from "./Root";
import StandaloneStore from "./stores/standalone";
<<<<<<< HEAD
import { createMuiTheme, ThemeProvider } from "@material-ui/core";
=======
import { useDifferentAppProtocolVersionEncounterSubscription } from "../generated/graphql";
import bencodex, { BencodexValue } from "bencodex";
import { ipcRenderer } from "electron";
import { DifferentAppProtocolVersionSubscriptionProvider } from "./DifferentAppProtocolVersionSubscriptionProvider";
>>>>>>> 2cebb874

const wsLink = new WebSocketLink({
  uri: `ws://${LOCAL_SERVER_URL}/graphql`,
  options: {
    reconnect: true,
  },
});

const httpLink = createHttpLink({ uri: `http://${LOCAL_SERVER_URL}/graphql` });

const apiLink = split(
  // split based on operation type
  ({ query }) => {
    const definition = getMainDefinition(query);
    return (
      definition.kind === "OperationDefinition" &&
      definition.operation === "subscription"
    );
  },
  wsLink,
  httpLink
);

const link = ApolloLink.from([new RetryLink(), apiLink]);

const client = new ApolloClient({
  link: link,
  cache: new InMemoryCache(),
});

const Store: IStoreContainer = {
  accountStore: new AccountStore(),
  routerStore: new RouterStore(),
  gameStore: new GameStore(),
  standaloneStore: new StandaloneStore(),
};

const history = syncHistoryWithStore(createBrowserHistory(), Store.routerStore);

function App() {
  const theme = React.useMemo(
    () =>
      createMuiTheme({
        palette: {
          type: "dark",
        },
      }),
    []
  );

  return (
    <ApolloProvider client={client}>
<<<<<<< HEAD
      <Router history={history}>
        <Provider {...Store}>
          <ThemeProvider theme={theme}>
            <Root />
          </ThemeProvider>
        </Provider>
      </Router>
=======
      <DifferentAppProtocolVersionSubscriptionProvider>
        <Router history={history}>
          <Provider {...Store}>
            <Root />
          </Provider>
        </Router>
      </DifferentAppProtocolVersionSubscriptionProvider>
>>>>>>> 2cebb874
    </ApolloProvider>
  );
}

export default App;<|MERGE_RESOLUTION|>--- conflicted
+++ resolved
@@ -19,14 +19,11 @@
 import GameStore from "./stores/game";
 import Root from "./Root";
 import StandaloneStore from "./stores/standalone";
-<<<<<<< HEAD
 import { createMuiTheme, ThemeProvider } from "@material-ui/core";
-=======
 import { useDifferentAppProtocolVersionEncounterSubscription } from "../generated/graphql";
 import bencodex, { BencodexValue } from "bencodex";
 import { ipcRenderer } from "electron";
 import { DifferentAppProtocolVersionSubscriptionProvider } from "./DifferentAppProtocolVersionSubscriptionProvider";
->>>>>>> 2cebb874
 
 const wsLink = new WebSocketLink({
   uri: `ws://${LOCAL_SERVER_URL}/graphql`,
@@ -79,23 +76,15 @@
 
   return (
     <ApolloProvider client={client}>
-<<<<<<< HEAD
-      <Router history={history}>
-        <Provider {...Store}>
-          <ThemeProvider theme={theme}>
-            <Root />
-          </ThemeProvider>
-        </Provider>
-      </Router>
-=======
       <DifferentAppProtocolVersionSubscriptionProvider>
         <Router history={history}>
           <Provider {...Store}>
-            <Root />
+            <ThemeProvider theme={theme}>
+              <Root />
+            </ThemeProvider>
           </Provider>
         </Router>
       </DifferentAppProtocolVersionSubscriptionProvider>
->>>>>>> 2cebb874
     </ApolloProvider>
   );
 }
