--- conflicted
+++ resolved
@@ -4,13 +4,8 @@
 import { createHttpLink } from "apollo-link-http";
 import { RetryLink } from "apollo-link-retry";
 import { WebSocketLink } from "apollo-link-ws";
-<<<<<<< HEAD
-import React, { useEffect, useState } from "react";
-import { LOCAL_SERVER_URL, REMOTE_HEADLESS_URL, get } from "../config";
-=======
 import React, { useState } from "react";
 import { LOCAL_SERVER_URL, HEADLESS_URL } from "../config";
->>>>>>> 8b9f3a33
 import './App.scss';
 import { getMainDefinition } from "apollo-utilities";
 import Main from "./pages/main/main";
@@ -19,9 +14,8 @@
 import path from "path";
 import { ipcRenderer } from "electron";
 
-
 const wsLink = new WebSocketLink({
-  uri: `ws://${baseUrl}/graphql`,
+  uri: `ws://${LOCAL_SERVER_URL}/graphql`,
   options: {
     reconnect: true,
   },
