import {
  LOCAL_SERVER_PORT,
  electronStore,
  BLOCKCHAIN_STORE_PATH,
  MAC_GAME_PATH,
  WIN_GAME_PATH,
} from "./config";
import isDev from "electron-is-dev";
import { app, BrowserWindow, Tray, Menu, nativeImage, ipcMain } from "electron";
import path from "path";
import fs from "fs";
import { ChildProcess, spawn } from "child_process";
import { download, Options as ElectronDLOptions } from "electron-dl";
import logoImage from "./resources/logo.png";
import { initializeSentry } from "./sentry";
import "@babel/polyfill";
import extractZip from "extract-zip";
import log from "electron-log";

initializeSentry();

Object.assign(console, log.functions);

let win: BrowserWindow | null = null;
let tray: Tray;
let pids: number[] = [];
let isQuiting: boolean = false;

if (!app.requestSingleInstanceLock()) {
  app.quit();
} else {
  app.on("second-instance", (event, commandLine, workingDirectory) => {
    win?.show();
  });

  initializeApp();
}

function initializeApp() {
  app.on("ready", () => {
    execute(
      path.join(
        app.getAppPath(),
        "publish",
        "NineChronicles.Standalone.Executable"
      ),
      ["--graphql-server=true", `--graphql-port=${LOCAL_SERVER_PORT}`]
    );
    createWindow();
    createTray(path.join(app.getAppPath(), logoImage));
  });

  app.on("quit", (event) => {
    pids.forEach((pid) => {
      if (process.platform == "darwin") process.kill(pid);
      if (process.platform == "win32")
        execute("taskkill", ["/pid", pid.toString(), "/f", "/t"]);
    });
  });

  app.on("activate", (event) => {
    event.preventDefault();
    win?.show();
  });

  ipcMain.on("download snapshot", (event, options: IDownloadOptions) => {
    options.properties.onProgress = (status: IDownloadProgress) =>
      win?.webContents.send("download progress", status);
    options.properties.directory = app.getPath("userData");
    console.log(win);
    if (win != null) {
      download(
        win,
        electronStore.get("SNAPSHOT_DOWNLOAD_PATH") as string,
        options.properties
      )
        .then((dl) => {
          win?.webContents.send("download complete", dl.getSavePath());
          return dl.getSavePath();
        })
        .then((path) => extract(path));
    }
  });

  ipcMain.on("launch game", (event, info) => {
    const node = execute(
      path.join(
        app.getAppPath(),
        process.platform === "darwin" ? MAC_GAME_PATH : WIN_GAME_PATH
      ),
      info.args
    );
<<<<<<< HEAD
    node.on("close", (code) => {
      win?.webContents.send("game closed");
    });
    node.on("exit", (code) => {
      win?.webContents.send("game closed");
    });
=======
    win?.minimize();
>>>>>>> d9a59445
  });

  ipcMain.on("clear cache", (event) => {
    try {
      deleteBlockchainStore();
      event.returnValue = true;
    } catch (e) {
      console.log(e);
      event.returnValue = false;
    }
  });
}

function createWindow() {
  win = new BrowserWindow({
    width: 800,
    height: 600,
    webPreferences: {
      nodeIntegration: true,
      preload: path.join(app.getAppPath(), "preload.js"),
    },
    frame: true,
    resizable: false,
    autoHideMenuBar: true,
    icon: path.join(app.getAppPath(), logoImage),
  });

  console.log(app.getAppPath());

  if (isDev) {
    win.loadURL("http://localhost:9000");
    win.webContents.openDevTools();
  } else {
    win.loadFile("index.html");
  }

  win.on("minimize", function (event: any) {
    event.preventDefault();
    win?.hide();
  });

  win.on("close", function (event: any) {
    if (!isQuiting) {
      event.preventDefault();
      win?.hide();
    }
  });
}

function execute(binaryPath: string, args: string[]) {
  console.log(`Execute subprocess: ${binaryPath} ${args.join(" ")}`);
  let node = spawn(binaryPath, args);
  pids.push(node.pid);

  node.stdout?.on("data", (data) => {
    console.log(`${data}`);
  });

  node.stderr?.on("data", (data) => {
    console.log(`${data}`);
  });
  return node;
}

function createTray(iconPath: string) {
  let trayIcon = nativeImage.createFromPath(iconPath);
  trayIcon = trayIcon.resize({
    width: 16,
    height: 16,
  });
  tray = new Tray(trayIcon);
  tray.setContextMenu(
    Menu.buildFromTemplate([
      {
        label: "Open Window",
        click: function () {
          win?.show();
        },
      },
      {
        label: "Quit Launcher",
        click: function () {
          isQuiting = true;
          app.quit();
        },
      },
    ])
  );
  tray.on("click", function () {
    win?.show();
  });
  return tray;
}

function extract(snapshotPath: string) {
  console.log(`extract started.
extractPath: [ ${BLOCKCHAIN_STORE_PATH} ],
extractTarget: [ ${snapshotPath} ]`);
  try {
    extractZip(snapshotPath, {
      dir: BLOCKCHAIN_STORE_PATH,
      onEntry: (_, zipfile) => {
        const progress = zipfile.entriesRead / zipfile.entryCount;
        win?.webContents.send("extract progress", progress);
      },
    }).then((_) => {
      win?.webContents.send("extract complete");
      fs.unlinkSync(snapshotPath);
    });
  } catch (err) {
    console.log(err);
  }
}

function deleteBlockchainStore() {
  deleteDirRecursive(BLOCKCHAIN_STORE_PATH);
}

function deleteDirRecursive(path: string) {
  if (fs.existsSync(path)) {
    fs.readdirSync(path).forEach(function (file) {
      var curPath = path + "/" + file;
      if (fs.lstatSync(curPath).isDirectory()) {
        // recurse
        deleteDirRecursive(curPath);
      } else {
        // delete file
        fs.unlinkSync(curPath);
      }
    });
    fs.rmdirSync(path);
  }
}<|MERGE_RESOLUTION|>--- conflicted
+++ resolved
@@ -90,16 +90,13 @@
       ),
       info.args
     );
-<<<<<<< HEAD
     node.on("close", (code) => {
       win?.webContents.send("game closed");
     });
     node.on("exit", (code) => {
       win?.webContents.send("game closed");
     });
-=======
     win?.minimize();
->>>>>>> d9a59445
   });
 
   ipcMain.on("clear cache", (event) => {
