import {
  Button,
  Container,
  FormControl,
  InputAdornment,
  OutlinedInput,
  styled,
  TextField,
  Typography,
} from "@material-ui/core";
import { T } from "@transifex/react";
import Decimal from "decimal.js";
import { observer } from "mobx-react";
<<<<<<< HEAD
import React, { useContext, useState } from "react"
=======
import React, { useContext } from "react";
>>>>>>> 1378eb8a
import FailureDialog from "src/transfer/components/FailureDialog/FailureDialog";
import SendingDialog from "src/transfer/components/SendingDialog/SendingDialog";
import SuccessDialog from "src/transfer/components/SuccessDialog/SuccessDialog";
import { StoreContext } from "src/transfer/hooks";
import { TransactionConfirmationListener } from "src/transfer/stores/headless";
import { TransferPhase } from "src/transfer/stores/views/transfer";
import refreshIcon from "../../resources/refreshIcon.png";
import {ipcRenderer} from "electron";
import {tmpName} from "tmp-promise";
import {
  useGetNextTxNonceQuery,
  useStageTxV2Mutation
} from "../../../generated/graphql";
import {get as getConfig} from "src/config";

const transifexTags = "Transfer/Transfer";

export type Props = {
  signer: string;
  onDetailedView: (tx: string) => void;
};

const SwapContainer = styled(Container)({
  flex: "3",
});

const SwapTitle = styled(Typography)({
  fontSize: "18px",
  color: "#dddddd",
  fontWeight: "bold",
});

const SwapSecondTitle = styled(Typography)({
  fontSize: "14px",
  color: "#dddddd",
});

const SwapNoticeTitle = styled(Typography)({
  fontWeight: "bold",
  marginTop: "10px",
  fontSize: "16px",
  color: "#979797",
});

const SwapNoticeLabel = styled(Typography)({
  fontSize: "14px",
  color: "#979797",
});

const SwapInput = styled(OutlinedInput)({
  marginTop: "5px",
  marginBottom: "10px",
  height: "50px",
});

const SwapButton = styled(Button)({
  width: "303px",
  height: "60px",
  fontFamily: "Montserrat",
  fontSize: "18px",
  fontWeight: "bold",
  textTransform: "none",
  margin: "10px",
  borderRadius: "2px",
  position: "relative",
  left: "100px",
});

const SwapPage: React.FC<Props> = observer((props: Props) => {
  const { headlessStore, swapPage } = useContext(StoreContext);
  const { signer, onDetailedView } = props;
  const [tx, setTx] = useState("");

  const listener: TransactionConfirmationListener = {
    onSuccess: (blockIndex, blockHash) => {
      console.log(`Block #${blockIndex} (${blockHash})`);
      swapPage.endSend(true);
    },
    onFailure: (blockIndex, blockHash) => {
      console.log(`Failed`);
      swapPage.endSend(false);
    },
    onTimeout: (blockIndex, blockHash) => {
      console.log(`Timeout`);
      swapPage.endSend(false);
    },
  };

  const [
    swap,
  ] = useStageTxV2Mutation({
    variables: {
      encodedTx: tx
    }
  });

  const { refetch: txNonceRefetch } = useGetNextTxNonceQuery({
    variables: {
      address: signer
    }
  })

  const handleButton = async (event: React.MouseEvent<HTMLButtonElement>) => {
    event.preventDefault();
    if (!swapPage.validateRecipient || !swapPage.validateAmount) {
      return;
    }
    swapPage.startSend();
    const { recipient, amount } = swapPage;
    const bridgeAddress = getConfig("SwapAddress") || "0x9093dd96c4bb6b44A9E0A522e2DE49641F146223";

    await makeTx(signer, bridgeAddress, amount, recipient);
    const swapResult = await swap();
    if (swapResult.data == null)
    {
      alert("failed ncg swap.");
      return;
    }

    const tx = swapResult.data.stageTxV2 as string;
    swapPage.setTx(tx);
    headlessStore.confirmTransaction(tx, undefined, listener);
<<<<<<< HEAD
    return tx;
  }

  async function makeTx(
    sender: string,
    recipient: string,
    amount: Decimal,
    memo: string) {
    // create action.
    const fileName = await tmpName();
    if (!ipcRenderer.sendSync("transfer-asset", sender, recipient, amount, memo, fileName))
    {
      return;
    }

    // get tx nonce.
    const ended = async () => {
      return await txNonceRefetch({address: signer});
    }
    let txNonce;
    try {
      let res = await ended();
      txNonce = res.data.transaction.nextTxNonce;
    }
    catch (e) {
      alert(e.message);
      return;
    }

    // sign tx.
    const result = ipcRenderer.sendSync("sign-tx", txNonce,
      new Date().toISOString(), fileName);
    if (result.stderr != "")
    {
      alert(result.stderr);
      return;
    }
    if (result.stdout != "")
    {
      setTx(result.stdout);
    }
    return;
  }
=======
  };
>>>>>>> 1378eb8a

  return (
    <SwapContainer>
      <FormControl fullWidth>
        <SwapTitle>
          <T _str="ETH Address" _tags={transifexTags} />
        </SwapTitle>
        <SwapSecondTitle>
          <T _str="Enter the ETH Address." _tags={transifexTags} />
        </SwapSecondTitle>
        <SwapInput
          type="text"
          name="address"
          error={swapPage.recipientWarning}
          onChange={(e) => swapPage.setRecipient(e.target.value)}
          onBlur={() => swapPage.setRecipientWarning()}
          onFocus={() => swapPage.resetRecipientWarning()}
        />
        <SwapTitle>
          <T _str="NCG Amount" _tags={transifexTags} />
        </SwapTitle>
        <SwapSecondTitle>
          <T _str="Enter the amount of NCG to send." _tags={transifexTags} />
          &nbsp;
          <b>
            <T
              _str="(Your balance: {ncg} NCG)"
              _tags={transifexTags}
              ncg={headlessStore.balance}
            />
          </b>
          <Button
            startIcon={<img src={refreshIcon} alt="refresh" />}
            onClick={() => headlessStore.updateBalance()}
          />
        </SwapSecondTitle>
        <SwapInput
          type="number"
          name="amount"
          onChange={(e) =>
            swapPage.setAmount(
              new Decimal(e.target.value === "" ? -1 : e.target.value)
            )
          }
          onBlur={() => swapPage.setAmountWarning()}
          onFocus={() => swapPage.resetAmountWarning()}
          error={swapPage.amountWarning}
          endAdornment={<InputAdornment position="end">NCG</InputAdornment>}
          defaultValue={0}
        />
        <SwapNoticeTitle>
          <T _str="Notice" _tags={transifexTags} />
        </SwapNoticeTitle>
        <ul style={{ listStyleType: "none", padding: 0, marginTop: "5px" }}>
          <li>
            <SwapNoticeLabel>
              <T _str="* Minimum 100 NCG per transfer" _tags={transifexTags} />
            </SwapNoticeLabel>
          </li>
          <li>
            <SwapNoticeLabel>
              <T
                _str="* Maximum {max, number, integer} NCG per day"
                _tags={transifexTags}
                max={5000}
              />
            </SwapNoticeLabel>
          </li>
          <li>
            <SwapNoticeLabel>
              <T
                _str="* 1% fee deducted to operate bridge (ETH gas fee & development cost)"
                _tags={transifexTags}
              />
            </SwapNoticeLabel>
          </li>
        </ul>
        <SwapButton
          variant="contained"
          color="primary"
          onClick={handleButton}
          disabled={!swapPage.sendButtonActivated}
        >
          {" "}
          Send{" "}
        </SwapButton>
      </FormControl>

      <SendingDialog
        open={swapPage.currentPhase === TransferPhase.SENDING}
        onDetailedView={() => onDetailedView(swapPage.tx)}
      />

      <SuccessDialog
        open={
          swapPage.currentPhase === TransferPhase.FINISHED && swapPage.success
        }
        onDetailedView={() => onDetailedView(swapPage.tx)}
        onClose={() => swapPage.finish()}
      >
        <T
          _str="Although the NCG remittance was successful, the WNCG conversion takes about 20 minutes."
          _tags={transifexTags}
        />
      </SuccessDialog>

      <FailureDialog
        open={
          swapPage.currentPhase === TransferPhase.FINISHED && !swapPage.success
        }
        onDetailedView={() => onDetailedView(swapPage.tx)}
        onClose={() => swapPage.finish()}
      />
    </SwapContainer>
  );
});

export default SwapPage;<|MERGE_RESOLUTION|>--- conflicted
+++ resolved
@@ -11,11 +11,7 @@
 import { T } from "@transifex/react";
 import Decimal from "decimal.js";
 import { observer } from "mobx-react";
-<<<<<<< HEAD
-import React, { useContext, useState } from "react"
-=======
-import React, { useContext } from "react";
->>>>>>> 1378eb8a
+import React, { useContext, useState } from "react";
 import FailureDialog from "src/transfer/components/FailureDialog/FailureDialog";
 import SendingDialog from "src/transfer/components/SendingDialog/SendingDialog";
 import SuccessDialog from "src/transfer/components/SuccessDialog/SuccessDialog";
@@ -138,9 +134,8 @@
     const tx = swapResult.data.stageTxV2 as string;
     swapPage.setTx(tx);
     headlessStore.confirmTransaction(tx, undefined, listener);
-<<<<<<< HEAD
     return tx;
-  }
+  };
 
   async function makeTx(
     sender: string,
@@ -181,10 +176,7 @@
       setTx(result.stdout);
     }
     return;
-  }
-=======
   };
->>>>>>> 1378eb8a
 
   return (
     <SwapContainer>
