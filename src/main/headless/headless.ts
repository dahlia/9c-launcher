import { ChildProcess, execFileSync } from "child_process";
import { ipcMain } from "electron";
import { basename, dirname } from "path";
import { CUSTOM_SERVER, LOCAL_SERVER_URL, userConfigStore } from "../../config";
import { retry } from "@lifeomic/attempt";
import { FetchError, HeadlessExitedError } from "../../errors";
import { execute, sleep } from "../../utils";
import fetch, { Response } from "electron-fetch";
import { EventEmitter } from "ws";
import { BlockMetadata } from "src/interfaces/block-header";
import { KeyStore } from "./key-store";
import { Validation } from "./validation";
import { Apv } from "./apv";
import { Tx } from "./tx";
import { Action } from "./action";

export const retryOptions = {
  delay: 100,
  factor: 1.5,
  maxAttempts: 100,
  timeout: 30000,
  jitter: true,
  minDelay: 100,
};

interface NodeStatus {
  Node: ChildProcess | null;
  QuitRequested: Boolean;
  ExitCode: number | null;
}

export const NODESTATUS: NodeStatus = {
  Node: null,
  QuitRequested: false,
  ExitCode: null,
};

const eventEmitter = new EventEmitter();

class Headless {
  constructor(path: string) {
    this._path = path;
    this._running = false;

    ipcMain.on(
      "standalone/set-private-key",
      async (event, privateKey: string) => {
        let ret = await this.login(privateKey);
        console.log(`set-private-key: ${ret}`);
        event.returnValue = ret;
      }
    );

    ipcMain.on(
      "standalone/set-signer-private-key",
      async (event, privateKey: string) => {
        let ret = await this.setSignerPrivateKey(privateKey);
        console.log(`set-signer-private-key: ${ret}`);
        event.returnValue = ret;
      }
    );

    ipcMain.on("standalone/set-mining", async (event, mining: boolean) => {
      let ret = await this.miningOption(mining);
      console.log(`set-mining: ${ret}`);
      event.returnValue = ret;
    });

    ipcMain.on(
      "activate-account",
      async (event, activationKey: string, nonce: string, filePath: string) => {
        console.log("activate-account");
        event.returnValue = this.action.ActivateAccount(
          activationKey,
          nonce,
          filePath
        );
      }
    );

    ipcMain.on(
      "monster-collect",
      async (event, level: number, filePath: string) => {
        console.log("monster-collect");
        event.returnValue = this.action.MonsterCollect(level, filePath);
      }
    );

    ipcMain.on(
      "claim-monster-collection-reward",
      async (event, avatarAddress: string, filePath: string) => {
        console.log("claim-monster-collection-reward");
        event.returnValue = this.action.ClaimMonsterCollectionReward(
          avatarAddress,
          filePath
        );
      }
    );

<<<<<<< HEAD
    ipcMain.on("transfer-asset", async (
      event,
      sender: string,
      recipient: string,
      amount: number,
      memo: string,
      filePath: string) => {
      console.log("transfer-asset")
      event.returnValue = this.action.TransferAsset(
        sender,
        recipient,
        amount,
        memo,
        filePath);
    });

    ipcMain.on("sign-tx", async (event, nonce: number, timeStamp: string, filePath: string) => {
      console.log("sign-tx")
      if (this._signerPrivateKey == undefined || "")
      {
        throw new Error("set signer private key first.");
=======
    ipcMain.on(
      "sign-tx",
      async (event, nonce: number, timeStamp: string, filePath: string) => {
        console.log("sign-tx");
        if (this._signerPrivateKey == undefined || "") {
          throw new Error("set signer private key first.");
        }
        event.returnValue = this.tx.Sign(
          this._signerPrivateKey,
          nonce,
          "4582250d0da33b06779a8475d283d5dd210c683b9b999d74d03fac4f58fa6bce",
          timeStamp,
          filePath
        );
>>>>>>> 1378eb8a
      }
    );
  }

  private _path: string;
  private _running: boolean;
  private _privateKey: string | undefined;
  private _mining: boolean | undefined;
  private _signerPrivateKey: string | undefined;

  // execute-kill
  public get alive(): boolean {
    return NODESTATUS.Node !== null || CUSTOM_SERVER;
  }

  // run-stop
  public get running(): boolean {
    return this._running;
  }

  public get exitCode(): number | null {
    return NODESTATUS.ExitCode;
  }

  public get version() {
    return "Not implemented";
  }

  public async execute(args: string[]): Promise<void> {
    const argsString: string = "\n  " + args.join("\n  ");
    if (CUSTOM_SERVER) {
      console.log("Connecting to the custom headless server...");
      console.log(
        "If the connection is not successful, check if the headless server " +
          `is executed with the following options:${argsString}`
      );
    } else {
      console.log(
        "Executing the headless server:" + `\n  ${this._path}${argsString}`
      );
      if (NODESTATUS.Node !== null) {
        throw new Error(
          "Cannot spawn a new headless process when there's already alive one."
        );
      }

      let node = execute(this._path, args);
      node.addListener("exit", this.exitedHandler);
      NODESTATUS.Node = node;
    }

    if (this._privateKey !== undefined) {
      await this.setPrivateKey(this._privateKey);
    }
    if (this._mining !== undefined) {
      await this.setMining(this._mining);
    }
  }

  public async setPrivateKey(privateKey: string): Promise<boolean> {
    console.log("Setting private key.");
    const body = JSON.stringify({
      PrivateKeyString: privateKey,
    });
    return this.retriableFetch("set-private-key", body);
  }

  public async setMining(mine: boolean): Promise<boolean> {
    console.log(`Setting mining: ${mine}`);
    userConfigStore.set("NoMiner", !mine);
    const body = JSON.stringify({
      Mine: mine,
    });
    return this.retriableFetch("set-mining", body);
  }

  public async kill(): Promise<void> {
    if (NODESTATUS.QuitRequested) return;

    console.log("Killing standalone.");
    if (NODESTATUS.Node === null) {
      console.log("Standalone is not alive.");
      return;
    }

    NODESTATUS.QuitRequested = true;

    let pid: number = NODESTATUS.Node.pid;
    process.kill(pid, "SIGINT");

    console.log("Wait for standalone quit...");
    while (NODESTATUS.Node !== null) {
      await sleep(100);
    }

    NODESTATUS.QuitRequested = false;
    console.log("Standalone killed successfully.");
  }

  public async login(privateKey: string): Promise<boolean> {
    this._privateKey = privateKey;
    if (this.alive) return await this.setPrivateKey(privateKey);
    return true;
  }

  public async miningOption(mining: boolean): Promise<boolean> {
    this._mining = mining;
    if (this.alive) return await this.setMining(mining);
    return true;
  }

  public async setSignerPrivateKey(privateKey: string): Promise<boolean> {
    this._signerPrivateKey = privateKey;
    return true;
  }

  public get keyStore(): KeyStore {
    return new KeyStore(this._path);
  }

  public get validation(): Validation {
    return new Validation(this._path);
  }

  public get apv(): Apv {
    return new Apv(this._path);
  }

  public get tx(): Tx {
    return new Tx(this._path);
  }

  public get action(): Action {
    return new Action(this._path);
  }

  public getTip(storeType: string, storePath: string): BlockMetadata | null {
    try {
      console.log(
        `cmd: [${basename(this._path)} chain tip ${storeType} ${storePath}]`
      );
      console.log(`cwd: [${dirname(this._path)}]`);

      const output = execFileSync(
        basename(this._path),
        ["chain", "tip", storeType, storePath],
        {
          encoding: "utf-8",
          cwd: dirname(this._path),
        }
      );

      console.log(`output: [${output}]`);

      return JSON.parse(output) as BlockMetadata;
    } catch (error) {
      // FIXME: define a new interface or research the type exists.
      if (
        error instanceof Object &&
        (error as Object).hasOwnProperty("status") &&
        error.status !== 0
      ) {
        return null;
      }

      throw error;
    }
  }

  public once(event: string | symbol, listener: (...args: any[]) => void) {
    eventEmitter.once(event, listener);
  }

  private exitedHandler(code: number | null): void {
    console.error(`Standalone exited with exit code: ${code}`);

    NODESTATUS.Node = null;
    NODESTATUS.ExitCode = code;

    if (!NODESTATUS.QuitRequested) {
      console.error("Headless exited unexpectedly.");
      eventEmitter.emit("exit");
    }
  }

  private retriableFetch(addr: string, body: string): Promise<boolean> {
    console.log(`Retriable fetch ${addr}`);
    return retry(async (context) => {
      if (!this.alive) {
        console.log("Standalone is not alive. Abort...");
        context.abort();
        throw new HeadlessExitedError("Headless is exited during fetching.");
      }

      try {
        let response = await fetch(`http://${LOCAL_SERVER_URL}/${addr}`, {
          method: "POST",
          headers: {
            "Content-Type": "application/json",
          },
          body: body,
        });

        if (await this.needRetry(response)) {
          console.log(
            `Failed to fetch standalone (${addr}). Retrying... ${
              context.attemptNum
            }/${context.attemptsRemaining + context.attemptNum}`
          );
          throw new Error("Retry required.");
        } else {
          console.log(
            `Successfully fetched standalone (${addr}) in ${context.attemptNum} retries.`
          );
          return true;
        }
      } catch (error) {
        if (error instanceof FetchError) {
          console.log(`Failed to fetch standalone (${addr}). Abort: ${error}`);
          context.abort();
          return false;
        }

        console.log(
          `Unhandled exception occurred fetching standalone (${addr}). Abort: ${error}`
        );
        throw error;
      }
    }, retryOptions);
  }

  private async needRetry(response: Response): Promise<boolean> {
    if (response.status === 200) {
      return false;
    } else if (response.status === 503) {
      throw new FetchError(await response.text(), 503);
    }

    // Excluding 200 & 503, retry.
    return true;
  }
}

export default Headless;<|MERGE_RESOLUTION|>--- conflicted
+++ resolved
@@ -97,7 +97,6 @@
       }
     );
 
-<<<<<<< HEAD
     ipcMain.on("transfer-asset", async (
       event,
       sender: string,
@@ -114,12 +113,6 @@
         filePath);
     });
 
-    ipcMain.on("sign-tx", async (event, nonce: number, timeStamp: string, filePath: string) => {
-      console.log("sign-tx")
-      if (this._signerPrivateKey == undefined || "")
-      {
-        throw new Error("set signer private key first.");
-=======
     ipcMain.on(
       "sign-tx",
       async (event, nonce: number, timeStamp: string, filePath: string) => {
@@ -134,7 +127,6 @@
           timeStamp,
           filePath
         );
->>>>>>> 1378eb8a
       }
     );
   }
