import axios from "axios";
import {
  CUSTOM_SERVER,
  LOCAL_SERVER_HOST,
  LOCAL_SERVER_PORT,
  configStore,
  get as getConfig,
  getBlockChainStorePath,
  MAC_GAME_PATH,
  WIN_GAME_PATH,
  RPC_SERVER_HOST,
  RPC_SERVER_PORT,
  REQUIRED_DISK_SPACE,
  MIXPANEL_TOKEN,
} from "../config";
import isDev from "electron-is-dev";
import {
  app,
  BrowserWindow,
  Tray,
  Menu,
  nativeImage,
  ipcMain,
  DownloadItem,
  dialog,
  shell,
} from "electron";
import { spawn as spawnPromise } from "child-process-promise";
import path from "path";
import fs from "fs";
import { ChildProcessWithoutNullStreams } from "child_process";
import { download, Options as ElectronDLOptions } from "electron-dl";
import logoImage from "./resources/logo.png";
import { initializeSentry } from "../preload/sentry";
import "core-js";
import extractZip from "extract-zip";
import log from "electron-log";
import { DifferentAppProtocolVersionEncounterSubscription } from "../generated/graphql";
import { BencodexDict, encode, decode } from "bencodex";
import { tmpName } from "tmp-promise";
import lockfile from "lockfile";
import * as utils from "../utils";
import * as partitionSnapshot from "./snapshot";
import * as monoSnapshot from "./monosnapshot";
import Headless from "./headless/headless";
import {
  HeadlessExitedError,
  HeadlessInitializeError,
  UndefinedProtectedPrivateKeyError,
} from "../errors";
import CancellationToken from "cancellationtoken";
import { IDownloadProgress, IGameStartOptions } from "../interfaces/ipc";
import { init as createMixpanel, Mixpanel } from "mixpanel";
import { v4 as ipv4 } from "public-ip";
import { v4 as uuidv4 } from "uuid";
import { DownloadBinaryFailedError } from "./exceptions/download-binary-failed";
import { Address, PrivateKey } from "./headless/key-store";
import { DownloadSnapshotFailedError } from "./exceptions/download-snapshot-failed";
import { DownloadSnapshotMetadataFailedError } from "./exceptions/download-snapshot-metadata-failed";
import { ClearCacheException } from "./exceptions/clear-cache-exception";
import createCollectionWindow from "../collection/window";
import { Client as NTPClient } from "ntp-time";
import { IConfig } from "src/interfaces/config";
import installExtension, { REACT_DEVELOPER_TOOLS, MOBX_DEVTOOLS } from 'electron-devtools-installer';
import prettyBytes from "pretty-bytes";
import createTransferWindow from "../transfer/window";
<<<<<<< HEAD
import RemoteHeadless from "./headless/remoteHeadless";
=======
import { NineChroniclesMixpanel } from "./mixpanel";
import { createWindow as createV2Window } from "./v2/application";
>>>>>>> d1b77fee

initializeSentry();

log.transports.file.maxSize = 1024 * 1024 * 15;
Object.assign(console, log.functions);

const lockfilePath = path.join(path.dirname(app.getPath("exe")), "lockfile");
const standaloneExecutablePath = path.join(
  app.getAppPath(),
  "publish",
  "NineChronicles.Headless.Executable"
);

const REMOTE_CONFIG_URL = "https://download.nine-chronicles.com/9c-launcher-config.json";

let win: BrowserWindow | null = null;
let collectionWin: BrowserWindow | null = null;
let tray: Tray;
let isQuiting: boolean = false;
let gameNode: ChildProcessWithoutNullStreams | null = null;
let standalone: Headless = new Headless(standaloneExecutablePath);
let ip: string | null = null;
let relaunched: boolean = false;

let initializeHeadlessCts: {
  cancel: (reason?: any) => void;
  token: CancellationToken;
} | null = null;
const client = new NTPClient("time.google.com", 123, { timeout: 5000 });

<<<<<<< HEAD
export type MixpanelInfo = {
  mixpanel: Mixpanel | null;
  mixpanelUUID: string;
  ip: string | null;
};

let remoteHeadless : RemoteHeadless;
let useRemoteHeadless : boolean;

=======
>>>>>>> d1b77fee
ipv4().then((value) => (ip = value));

const mixpanelUUID = loadInstallerMixpanelUUID();
const mixpanel: NineChroniclesMixpanel | undefined =
  getConfig("Mixpanel") && !isDev
    ? new NineChroniclesMixpanel(createMixpanel(MIXPANEL_TOKEN), mixpanelUUID)
    : undefined;

client
  .syncTime()
  .then((time) => {
    const timeFromNTP = new Date(time.receiveTimestamp);
    const computerTime = new Date();
    const delta = Math.abs(timeFromNTP.getTime() - computerTime.getTime());

    if (delta > 15000) {
      dialog.showErrorBox(
        "Computer Time Incorrect",
        "The current computer time is incorrect. Please sync your computer's time correctly."
      );
    }
  })
  .catch((error) => {
    console.error(error);
  });

if (!app.requestSingleInstanceLock()) {
  app.quit();
} else {
  app.on("second-instance", (_event, _commandLine) => {
    win?.show();
  });

  let quitTracked = false;
  app.on("before-quit", (event) => {
    if (mixpanel !== null && !quitTracked) {
      event.preventDefault();
      mixpanel?.track(
        "Launcher/Quit",
        undefined,
        () => {
          quitTracked = true;
          app.quit();
        }
      );
    }
  });

  cleanUp();

  intializeConfig();
  useRemoteHeadless = configStore.get("UseRemoteHeadless");
  initializeApp();
  initializeIpc();
}

async function intializeConfig() {
  try {
    const res = await axios(REMOTE_CONFIG_URL);
    const remoteConfig: IConfig = res.data;

    const localApv = getConfig("AppProtocolVersion");
    const remoteApv = remoteConfig.AppProtocolVersion;
    if (localApv !== remoteApv) {
      console.log(`APVs are different, ignore. (local: ${localApv}, remote: ${remoteApv})`);
      return;
    }

    const localConfigVersion = getConfig("ConfigVersion");
    const remoteConfigVersion = remoteConfig.ConfigVersion;
    if (localConfigVersion > remoteConfigVersion) {
      console.log(`Local config is newer than remote, ignore. (local: ${localConfigVersion}, remote: ${remoteConfigVersion})`);
      return;
    }

    // Replace config
    configStore.store = remoteConfig;
  }
  catch (error) {
    console.error(`An unexpected error occurred during fetching remote config. ${error}`);
  }
}

function initializeApp() {
<<<<<<< HEAD
  app.on("ready", () => {
    win = createWindow();
    createTray(path.join(app.getAppPath(), logoImage));
    win.webContents.on("dom-ready", (event) => {
      if (useRemoteHeadless)
      {
        initializeRemoteHeadless()
      }
      else
      {
        initializeHeadless()
      }
    });

=======
  app.on("ready", async () => {
    if(isDev) await installExtension([REACT_DEVELOPER_TOOLS, MOBX_DEVTOOLS])
        .then((name) => console.log(`Added Extension:  ${name}`))
        .catch((err) => console.log('An error occurred: ', err));
>>>>>>> d1b77fee

    if (app.commandLine.hasSwitch("v2")) win = await createV2Window();
    else win = await createWindow();
    createTray(path.join(app.getAppPath(), logoImage));
    initializeHeadless();
  });

  app.on("quit", (event) => {
    quitAllProcesses();
  });

  app.on("activate", (event) => {
    event.preventDefault();
    win?.show();
  });
}

async function update(
  localVersionNumber: number,
  peerVersionNumber: number,
  peerVersionExtra: string
) {
  if (peerVersionNumber <= localVersionNumber) {
    console.log(
      "Encountered version is not higher than the local version. Abort update."
    );
    return;
  }

  if (lockfile.checkSync(lockfilePath)) {
    console.log(
      "'encounter different version' event seems running already. Stop this flow."
    );
    return;
  }

  try {
    lockfile.lockSync(lockfilePath);
    console.log(
      "Created 'encounter different version' lockfile at ",
      lockfilePath
    );
  } catch (e) {
    console.error("Error occurred during trying lock.");
    throw e;
  }

  await quitAllProcesses();

  if (win === null) {
    console.log("Stop update process because win is null.");
    return;
  }

  console.log("peerVersionExtra (hex):", peerVersionExtra);
  const buffer = Buffer.from(peerVersionExtra, "hex");
  console.log("peerVersionExtra (bytes):", buffer);
  const extra = decode(buffer) as BencodexDict;
  console.log("peerVersionExtra (decoded):", JSON.stringify(extra)); // 다른 프로세스라 잘 안보여서 JSON으로...
  const macOSBinaryUrl = extra.get("macOSBinaryUrl") as string;
  const windowsBinaryUrl = extra.get("WindowsBinaryUrl") as string;
  console.log("macOSBinaryUrl: ", macOSBinaryUrl);
  console.log("WindowsBinaryUrl: ", windowsBinaryUrl);
  const downloadUrl =
    process.platform === "win32"
      ? windowsBinaryUrl
      : process.platform === "darwin"
        ? macOSBinaryUrl
        : null;

  if (downloadUrl == null) {
    console.log(`Stop update process. Not support ${process.platform}.`);
    return;
  }

  // TODO: 이어받기 되면 좋을 듯
  const options: ElectronDLOptions = {
    onStarted: (downloadItem: DownloadItem) => {
      console.log("Starts to download:", downloadItem);
    },
    onProgress: (status: IDownloadProgress) => {
      const percent = (status.percent * 100) | 0;
      console.log(
        `Downloading ${downloadUrl}: ${status.transferredBytes}/${status.totalBytes} (${percent}%)`
      );
      win?.webContents.send("update download progress", status);
    },
    directory: app.getPath("temp"),
  };
  console.log("Starts to download:", downloadUrl);
  let dl: DownloadItem | null | undefined;
  try {
    dl = await download(win, downloadUrl, options);
  } catch (error) {
    win.webContents.send("go to error page", "download-binary-failed");
    throw new DownloadBinaryFailedError(downloadUrl);
  }

  win.webContents.send("update download complete");
  const dlFname = dl?.getFilename();
  const dlPath = dl?.getSavePath();
  console.log("Finished to download:", dlPath);

  const extractPath =
    process.platform == "darwin" // .app으로 실행한 건지 npm run dev로 실행한 건지도 확인해야 함
      ? path.dirname(path.dirname(path.dirname(path.dirname(app.getAppPath()))))
      : path.dirname(path.dirname(app.getAppPath()));
  console.log("The 9C app installation path:", extractPath);

  const appDirName = app.getAppPath();
  // FIXME: "config.json" 이거 하드코딩하지 말아야 함
  const configFileName = "config.json";

  // 압축 해제하기 전에 기존 설정 꿍쳐둔다. 나중에 기존 설정 내용이랑 새 디폴트 값들이랑 합쳐야 함.
  const configPath = path.join(appDirName, configFileName);
  const bakConfig = JSON.parse(
    await fs.promises.readFile(configPath, { encoding: "utf-8" })
  );
  console.log("The existing configuration:", bakConfig);

  if (process.platform == "win32") {
    // 윈도는 프로세스 떠 있는 실행 파일을 덮어씌우거나 지우지 못하므로 이름을 바꿔둬야 함.
    const src = app.getPath("exe");
    const basename = path.basename(src);
    const dirname = path.dirname(src);
    const dst = path.join(dirname, "bak_" + basename);
    await fs.promises.rename(src, dst);
    console.log("The executing file has renamed from", src, "to", dst);

    // TODO: temp directory 앞에 9c-updater- 접두어
    const tempDir = await tmpName();

    // ZIP 압축 해제
    console.log("Start to extract the zip archive", dlPath, "to", tempDir);

    await extractZip(dlPath, {
      dir: tempDir,
      onEntry: (_, zipfile) => {
        const progress = zipfile.entriesRead / zipfile.entryCount;
        win?.webContents.send("update extract progress", progress);
      },
    });
    win.webContents.send("update extract complete");
    console.log("The zip archive", dlPath, "has extracted to", tempDir);
    win.webContents.send("update copying progress");
    await utils.copyDir(tempDir, extractPath);
    console.log("Copied extracted files from", tempDir, "to", extractPath);
    try {
      await fs.promises.rmdir(tempDir, { recursive: true });
      console.log("Removed all temporary files from", tempDir);
    } catch (e) {
      console.warn("Failed to remove temporary files from", tempDir, "\n", e);
    }
    win.webContents.send("update copying complete");
  } else if (process.platform == "darwin") {
    // .tar.{gz,bz2} 해제
    const lowerFname = dlFname.toLowerCase();
    const bz2 = lowerFname.endsWith(".tar.bz2") || lowerFname.endsWith(".tbz");
    console.log(
      "Start to extract the tarball archive",
      dlPath,
      "to",
      extractPath
    );
    try {
      await spawnPromise(
        "tar",
        [`xvf${bz2 ? "j" : "z"}`, dlPath, "-C", extractPath],
        { capture: ["stdout", "stderr"] }
      );
    } catch (e) {
      console.error(`${e}:\n`, e.stderr);
      throw e;
    }
    console.log(
      "The tarball archive",
      dlPath,
      "has extracted to ",
      extractPath
    );
  } else {
    console.warn("Not supported platform.");
    return;
  }

  // 압축을 푼 뒤 압축 파일은 제거합니다.
  await fs.promises.unlink(dlPath);

  // 설정 합치기
  const newConfig = JSON.parse(
    await fs.promises.readFile(configPath, { encoding: "utf-8" })
  );
  const config = {
    ...bakConfig,
    ...newConfig,
  };
  await fs.promises.writeFile(configPath, JSON.stringify(config), "utf-8");
  console.log(
    "The existing and new configuration files has been merged:",
    config
  );

  lockfile.unlockSync(lockfilePath);
  console.log(
    "Removed 'encounter different version' lockfile at ",
    lockfilePath
  );

  // 재시작
  relaunch();

  /*
      Electron이 제공하는 autoUpdater는 macOS에서는 무조건 코드사이닝 되어야 동작.
      당장은 쓰고 싶어도 여건이 안 된다.

      FIXME: 이후 Squirell를 붙여서 업데이트하게 바꿉니다.

      const { path: tmpPath } = await tmp.file({
        postfix: ".json",
        discardDescriptor: true,
      });
      const tmpFile = await fs.promises.open(tmpPath, "w");
      const feedData = {
        url: downloadUrl,
      };

      await tmpFile.writeFile(JSON.stringify(feedData), "utf8");
      console.log(`Wrote a temp feed JSON file:`, tmpPath);
      autoUpdater.setFeedURL({ url: `file://${tmpPath}` });

      autoUpdater.on("error", (message) =>
        console.error("AUTOUPDATER:ERROR", message)
      );
      autoUpdater.on("checking-for-update", () =>
        console.error("AUTOUPDATER:CHECKING-FOR-UPDATE")
      );
      autoUpdater.on("update-available", () =>
        console.error("AUTOUPDATER:UPDATE-AVAILABLE")
      );
      autoUpdater.on("update-not-available", () =>
        console.error("AUTOUPDATER:UPDATE-NOT-AVAILABLE")
      );
      autoUpdater.on(
        "update-downloaded",
        (event, releaseNotes, releaseName, releaseDate, updateURL) =>
          console.error(
            "AUTOUPDATER:UPDATE-DOWNLOADED",
            event,
            releaseNotes,
            releaseName,
            releaseDate,
            updateURL
          )
      );
      autoUpdater.on("before-quit-for-update", () =>
        console.error("AUTOUPDATER:BEFORE-QUIT-FOR-UPDATE")
      );

      autoUpdater.checkForUpdates();
      */
}

function initializeIpc() {
  ipcMain.on(
    "encounter different version",
    async (_event, data: DifferentAppProtocolVersionEncounterSubscription) => {
      if (data.differentAppProtocolVersionEncounter.peerVersion.extra) {
        await update(
          data.differentAppProtocolVersionEncounter.localVersion.version,
          data.differentAppProtocolVersionEncounter.peerVersion.version,
          data.differentAppProtocolVersionEncounter.peerVersion.extra
        );
      }
    }
  );

  ipcMain.handle("open collection page", async () => {
    if (collectionWin != null) {
      collectionWin.focus();
      return;
    }
    collectionWin = await createCollectionWindow();
    collectionWin.on("close", function (event: any) {
      collectionWin = null;
    });
  });

  ipcMain.handle("open transfer page", async () => {
    if (collectionWin != null) {
      collectionWin.focus();
      return;
    }
    collectionWin = await createTransferWindow();
    collectionWin.on("close", function (event: any) {
      collectionWin = null;
    });
  });

  ipcMain.on("launch game", (_, info: IGameStartOptions) => {
    if (gameNode !== null) {
      console.error("Game is already running.");
      return;
    }

    if (lockfile.checkSync(lockfilePath)) {
      console.error(
        "Cannot launch game while updater is running.\n",
        lockfilePath
      );
      return;
    }

    const node = utils.execute(
      path.join(
        app.getAppPath(),
        process.platform === "darwin" ? MAC_GAME_PATH : WIN_GAME_PATH
      ),
      info.args
    );
    node.on("close", (code) => {
      // Code 21: ERROR_NOT_READY
      if (code === 21) {
        relaunch();
      }
      win?.webContents.send("game closed");
      win?.show();
    });
    node.on("exit", (code) => {
      win?.webContents.send("game closed");
      win?.show();
      gameNode = null;
    });
    gameNode = node;
  });

  ipcMain.on("clear cache", async (event, rerun: boolean) => {
    console.log(`Clear cache is requested. (rerun: ${rerun})`);
    mixpanel?.track(
      "Launcher/Clear Cache");
    await quitAllProcesses("clear-cache");
    utils.deleteBlockchainStoreSync(getBlockChainStorePath());
    if (rerun) {
      if (useRemoteHeadless)
      {
        initializeRemoteHeadless()
      }
      else
      {
        initializeHeadless();
      }
    }
    event.returnValue = true;
  });

  ipcMain.on("select-directory", async (event) => {
    if (win === null) throw Error("BrowserWindow is null");
    const directory = await dialog.showOpenDialog(win, {
      properties: ["openDirectory"],
    });
    if (directory.canceled) {
      event.returnValue = null;
    } else {
      event.returnValue = directory.filePaths;
    }
  });

  ipcMain.on("login", async () => {
    mixpanel?.login();
  });

  ipcMain.on("set mining", async () => {
    mixpanel?.miningConfig();
  });

  ipcMain.on("relaunch standalone", async (event, param: object) => {
    mixpanel?.track("Launcher/Relaunch Headless", {
      relaunched,
      ...param,
    });
    await relaunchHeadless();
    relaunched = true;
    event.returnValue = true;
  });

  ipcMain.on("get-aws-sink-cloudwatch-guid", async (event) => {
    const localAppData = process.env.localappdata;
    if (process.platform === "win32" && localAppData !== undefined) {
      const guidPath = path.join(
        localAppData,
        "planetarium",
        ".aws_sink_cloudwatch_guid"
      );

      if (fs.existsSync(guidPath)) {
        event.returnValue = await fs.promises.readFile(guidPath, {
          encoding: "utf-8",
        });
      } else {
        event.returnValue = null;
      }

      return;
    }

    event.returnValue = "Not supported platform.";
  });

  ipcMain.on("mixpanel-track-event", async (_, eventName: string, param: object) => {
    mixpanel?.track(eventName, {
      ...param,
    });
  });

  ipcMain.on("mixpanel-alias", async (_, alias: string) => {
    mixpanel?.alias(alias);
  });

  ipcMain.on("get-protected-private-keys", async (event) => {
    event.returnValue = standalone.keyStore.list();
  });

  ipcMain.on(
    "unprotect-private-key",
    async (event, address: Address, passphrase: string) => {
      try {
        const protectedPrivateKey = standalone.keyStore
          .list()
          .find((x) => x.address === address);
        if (protectedPrivateKey === undefined) {
          event.returnValue = [
            undefined,
            new UndefinedProtectedPrivateKeyError(
              "ProtectedPrivateKey is undefined during unprotect private key."
            ),
          ];
          return;
        }

        event.returnValue = [
          standalone.keyStore.unprotectPrivateKey(
            protectedPrivateKey.keyId,
            passphrase
          ),
          undefined,
        ];
      } catch (error) {
        event.returnValue = [undefined, error];
      }
    }
  );

  ipcMain.on("create-private-key", async (event, passphrase: string) => {
    event.returnValue = standalone.keyStore.createProtectedPrivateKey(
      passphrase
    );
  });

  ipcMain.on(
    "import-private-key",
    async (event, privateKey: PrivateKey, passphrase: string) => {
      event.returnValue = standalone.keyStore.importPrivateKey(
        privateKey,
        passphrase
      );
    }
  );

  ipcMain.on(
    "revoke-protected-private-key",
    async (event, address: Address) => {
      const keyList = standalone.keyStore.list();
      keyList.forEach((pv) => {
        if (pv.address.replace("0x", "") === address.toString()) {
          standalone.keyStore.revokeProtectedPrivateKey(pv.keyId);
        }
      });

      event.returnValue = ["", undefined];
    }
  );

  ipcMain.on("validate-private-key", async (event, privateKeyHex: string) => {
    event.returnValue = standalone.validation.isValidPrivateKey(privateKeyHex);
  });

  ipcMain.on(
    "convert-private-key-to-address",
    async (event, privateKeyHex: string) => {
      event.returnValue = standalone.keyStore.convertPrivateKey(
        privateKeyHex,
        "address"
      );
    }
  );

  ipcMain.on("online-status-changed", (event, status: "online" | "offline") => {
    console.log(`online-status-changed: ${status}`);
    if (status === "offline") {
      relaunch();
    }
  });
}

async function initializeHeadless(): Promise<void> {
  /*
  1. Check disk (permission, storage).
  2. Check APV and update if needed.
  3. If use snapshot, download metadata.
  4. Validate metadata via headless-command.
  5. If metadata is valid, download snapshot with parallel.
  6. Extract downloaded snapshot.
  7. Execute headless.
  */
  console.log(`Initialize headless. (win: ${win?.getTitle})`);

  if (initializeHeadlessCts !== null) {
    console.error("Cannot initialize headless while initializing headless.");
    return;
  }

  if (standalone.alive) {
    console.error("Cannot initialize headless while headless is running.");
    return;
  }

  if (lockfile.checkSync(lockfilePath)) {
    console.error(
      "Cannot initialize headless while updater is running.\n",
      lockfilePath
    );
    return;
  }

  const peerInfos: string[] = getConfig("PeerStrings");
  if (peerInfos.length > 0) {
    const peerApvToken = standalone.apv.query(peerInfos[0]);
    if (peerApvToken !== null) {
      if (
        standalone.apv.verify(
          getConfig("TrustedAppProtocolVersionSigners"),
          peerApvToken
        )
      ) {
        const peerApv = standalone.apv.analyze(peerApvToken);
        const localApvToken = getConfig("AppProtocolVersion");
        const localApv = standalone.apv.analyze(localApvToken);

        await update(
          localApv.version,
          peerApv.version,
          encode(peerApv.extra).toString("hex")
        );
      } else {
        console.log(
          `Ignore APV[${peerApvToken}] due to failure to validating.`
        );
      }
    }
  }

  initializeHeadlessCts = CancellationToken.create();

  try {
    const chainPath = getBlockChainStorePath();
    if (!utils.isDiskPermissionValid(chainPath)) {
      win?.webContents.send("go to error page", "no-permission");
      throw new HeadlessInitializeError(
        `Not enough permission. ${chainPath}`
      );
    }

    try {
      let freeSpace = await utils.getDiskSpace(chainPath);
      if (freeSpace < REQUIRED_DISK_SPACE) {
        win?.webContents.send("go to error page", "disk-space");
        throw new HeadlessInitializeError(
          `Not enough space. ${chainPath} (${freeSpace} < ${REQUIRED_DISK_SPACE})`
        );
      }
    } catch {
      await dialog.showMessageBox(win!, {
        message: `Failed to check free space. Please make sure you have at least ${prettyBytes(REQUIRED_DISK_SPACE)} available on your disk.`,
        type: "warning",
      });
    }
    win?.webContents.send("start bootstrap");
    const snapshot =
      getConfig("StoreType") === "rocksdb"
        ? partitionSnapshot
        : monoSnapshot;

    const snapshotPaths: string[] = getConfig("SnapshotPaths");
    if (CUSTOM_SERVER) {
      console.log(
        "As a custom headless server is used, snapshot won't be used."
      );
    } else if (snapshotPaths.length > 0 && win != null) {
      const snapshotDownloadUrls: string[] = getConfig("SnapshotPaths");
      let isProcessSuccess = false;
      let recentError: Error = Error();
      for (const snapshotDownloadUrl of snapshotDownloadUrls) {
        try {
          isProcessSuccess = await snapshot.processSnapshot(
            snapshotDownloadUrl,
            chainPath,
            app.getPath("userData"),
            standalone,
            win,
            initializeHeadlessCts.token,
            mixpanel,
          );

          if (isProcessSuccess) break;
        } catch (error) {
          recentError = error;
        }
      }

      if (!isProcessSuccess) {
        console.log(recentError.message);
        switch (recentError.constructor) {
          case DownloadSnapshotFailedError:
            win?.webContents.send(
              "go to error page",
              "download-snapshot-failed-error"
            );
            throw new HeadlessInitializeError(
              `Snapshot download failed.`,
              recentError
            );
          case DownloadSnapshotMetadataFailedError:
            win?.webContents.send(
              "go to error page",
              "download-snapshot-metadata-failed-error"
            );
            throw new HeadlessInitializeError(
              `Snapshot metadata download failed.`,
              recentError
            );
          case ClearCacheException:
            // do nothing when clearing cache
            return;
          default:
            win?.webContents.send(
              "go to error page",
              "download-snapshot-failed-error"
            );
            throw new HeadlessInitializeError(
              `Unexpected Error occupied when download snapshot.`,
              recentError
            );
        }
      }
    }

    initializeHeadlessCts.token.throwIfCancelled();
    win?.webContents.send("start headless");
    await standalone.execute(getHeadlessArgs());

    console.log("Register exit handler.");
    standalone.once("exit", async () => {
      console.error("Headless exited by self.");
      await relaunchHeadless();
    });
  } catch (error) {
    console.error(`Error occurred during initializeHeadless(). ${error}`);
    if (
      error instanceof HeadlessInitializeError ||
      error instanceof CancellationToken.CancellationError
    ) {
      console.error(`InitializeHeadless() halted: ${error}`);
    } else if (error instanceof HeadlessExitedError) {
      console.error("Headless exited during initialization:", error);
      win?.webContents.send("go to error page", "clear-cache");
    } else {
      win?.webContents.send("go to error page", "reinstall");
      throw error;
    }
  } finally {
    console.log("initializeHeadless() finished.");
    initializeHeadlessCts = null;
  }
}

<<<<<<< HEAD
async function initializeRemoteHeadless(): Promise<void> {
  /*
  1. Check APV and update if needed.
  2. Execute remote headless.
  */
  console.log(`Initialize remote headless. (win: ${win?.getTitle})`);

  if (initializeHeadlessCts !== null) {
    console.error("Cannot initialize remote headless while initializing headless.");
    return;
  }

  if (standalone.alive) {
    console.error("Cannot initialize remote headless while headless is running.");
    return;
  }

  if (lockfile.checkSync(lockfilePath)) {
    console.error(
        "Cannot initialize remote headless while updater is running.\n",
        lockfilePath
    );
    return;
  }

  const peerInfos: string[] = getConfig("PeerStrings");
  if (peerInfos.length > 0) {
    const peerApvToken = standalone.apv.query(peerInfos[0]);
    if (peerApvToken !== null) {
      if (
          standalone.apv.verify(
              getConfig("TrustedAppProtocolVersionSigners"),
              peerApvToken
          )
      ) {
        const peerApv = standalone.apv.analyze(peerApvToken);
        const localApvToken = getConfig("AppProtocolVersion");
        const localApv = standalone.apv.analyze(localApvToken);

        await update(
            localApv.version,
            peerApv.version,
            encode(peerApv.extra).toString("hex")
        );
      } else {
        console.log(
            `Ignore APV[${peerApvToken}] due to failure to validating.`
        );
      }
    }
  }

  initializeHeadlessCts = CancellationToken.create();

  try {
    initializeHeadlessCts.token.throwIfCancelled();
    win?.webContents.send("start remote headless");
    remoteHeadless = new RemoteHeadless();
    await remoteHeadless.execute();

    console.log("Register exit handler.");
    standalone.once("exit", async () => {
      console.error("remote headless exited by self.");
      await relaunchHeadless();
    });
  } catch (error) {
    console.error(`Error occurred during initialize remote headless(). ${error}`);
    if (
        error instanceof HeadlessInitializeError ||
        error instanceof CancellationToken.CancellationError
    ) {
      console.error(`Initialize remote headless() halted: ${error}`);
    } else if (error instanceof HeadlessExitedError) {
      console.error("remote headless exited during initialization:", error);
      win?.webContents.send("go to error page", "clear-cache");
    } else {
      win?.webContents.send("go to error page", "reinstall");
      throw error;
    }
  } finally {
    console.log("initialize remote headless() finished.");
    initializeHeadlessCts = null;
  }
}

function createWindow(): BrowserWindow {
=======
async function createWindow(): Promise<BrowserWindow> {
>>>>>>> d1b77fee
  let _win = new BrowserWindow({
    width: 800,
    height: 600,
    webPreferences: {
      nodeIntegration: true,
      preload: path.join(app.getAppPath(), "preload.js"),
    },
    frame: true,
    autoHideMenuBar: true,
    icon: path.join(app.getAppPath(), logoImage),
  });

  _win.setResizable(false); // see: https://github.com/electron/electron/issues/19565#issuecomment-867283465

  console.log(app.getAppPath());

  if (isDev) {
    await _win.loadURL("http://localhost:9000");
    await _win.webContents.openDevTools();
  } else {
    _win.loadFile("index.html");
  }

  _win.on("close", function (event: any) {
    if (!isQuiting) {
      event.preventDefault();
      _win?.hide();
    }
  });

  _win.webContents.on("new-window", function (event: any, url: string) {
    event.preventDefault();
    shell.openExternal(url);
  });

  return _win;
}

/**
 * 프로그램이 시작될 때 이전 실행에서 발생한 부산물을 정리합니다.
 */
function cleanUp() {
  cleanUpAfterUpdate();
  cleanUpLockfile();
}

function cleanUpAfterUpdate() {
  const executable = app.getPath("exe");
  const basename = path.basename(executable);
  const dirname = path.dirname(executable);
  const bakExecutable = path.join(dirname, "bak_" + basename);

  if (fs.existsSync(bakExecutable)) {
    console.log(
      "The result from updating process, ",
      bakExecutable,
      ", was found."
    );
    fs.unlinkSync(bakExecutable);
    console.log("Removed ", bakExecutable);
  }
}

/**
 * lockfile lock이 걸려있을 경우 unlock합니다.
 */
function cleanUpLockfile() {
  if (lockfile.checkSync(lockfilePath)) {
    lockfile.unlockSync(lockfilePath);
  }
}

function loadInstallerMixpanelUUID(): string {
  const planetariumPath =
    process.platform === "win32"
      ? path.join(process.env.LOCALAPPDATA as string, "planetarium")
      : app.getPath("userData");
  if (!fs.existsSync(planetariumPath)) {
    fs.mkdirSync(planetariumPath, {
      recursive: true,
    });
  }

  let guidPath = path.join(planetariumPath, ".installer_mixpanel_uuid");

  if (!fs.existsSync(guidPath)) {
    const newUUID = uuidv4();
    console.log(`The installer mixpanel UUID doesn't exist at '${guidPath}'.`);
    fs.writeFileSync(guidPath, newUUID);
    console.log(`Created new UUID ${newUUID} and stored.`);
    return newUUID;
  } else {
    return fs.readFileSync(guidPath, {
      encoding: "utf-8",
    });
  }
}

async function relaunchHeadless(reason: string = "default") {
  await stopHeadlessProcess(reason);
  if (useRemoteHeadless)
  {
    initializeRemoteHeadless()
  }
  else
  {
    initializeHeadless();
  }
}

async function quitAllProcesses(reason: string = "default") {
  await stopHeadlessProcess(reason);
  if (gameNode === null) return;
  let pid = gameNode.pid;
  process.kill(pid, "SIGINT");
  gameNode = null;
}

async function stopHeadlessProcess(reason: string = "default"): Promise<void> {
  console.log("Cancelling initializeHeadless()");
  initializeHeadlessCts?.cancel(reason);
  while (initializeHeadlessCts !== null) await utils.sleep(100);
  console.log("initializeHeadless() cancelled.");
  await standalone.kill();
}

function createTray(iconPath: string) {
  let trayIcon = nativeImage.createFromPath(iconPath);
  trayIcon = trayIcon.resize({
    width: 16,
    height: 16,
  });
  tray = new Tray(trayIcon);
  tray.setContextMenu(
    Menu.buildFromTemplate([
      {
        label: "Open Window",
        click: function () {
          win?.show();
        },
      },
      {
        label: "Restart Launcher",
        click: function () {
          relaunch();
        },
      },
      {
        label: "Quit Launcher",
        click: function () {
          isQuiting = true;
          app.quit();
        },
      },
    ])
  );
  tray.on("click", function () {
    win?.show();
  });
  return tray;
}

function relaunch() {
  if (mixpanel !== undefined) {
    mixpanel.track(
      "Launcher/Relaunch",
      undefined,
      () => {
        app.relaunch();
        app.exit();
      }
    );
  } else {
    app.relaunch();
    app.exit();
  }
}

function getHeadlessArgs(): string[] {
  const args = [
    `-V=${getConfig("AppProtocolVersion")}`,
    `-G=${getConfig("GenesisBlockPath")}`,
    `-D=${getConfig("MinimumDifficulty")}`,
    `--store-type=${getConfig("StoreType")}`,
    `--store-path=${getBlockChainStorePath()}`,
    ...getConfig("IceServerStrings")
      .map((iceServerString) => `-I=${iceServerString}`),
    ...getConfig("PeerStrings")
      .map((peerString) => `--peer=${peerString}`),
    ...getConfig("TrustedAppProtocolVersionSigners")
      .map(
        (trustedAppProtocolVersionSigner) =>
          `-T=${trustedAppProtocolVersionSigner}`
      ),
    "--no-miner",
    "--rpc-server",
    `--rpc-listen-host=${RPC_SERVER_HOST}`,
    `--rpc-listen-port=${RPC_SERVER_PORT}`,
    "--graphql-server",
    `--graphql-host=${LOCAL_SERVER_HOST}`,
    `--graphql-port=${LOCAL_SERVER_PORT}`,
    `--workers=${getConfig("Workers")}`,
    `--confirmations=${getConfig("Confirmations")}`,
    ...getConfig("HeadlessArgs", []),
    ...(isDev ? ["--no-cors"] : []),
  ];

  {
    const awsAccessKey = getConfig("AwsAccessKey");
    const awsSecretKey = getConfig("AwsSecretKey");
    const awsRegion = getConfig("AwsRegion");

    if (
      awsAccessKey !== undefined &&
      awsSecretKey !== undefined &&
      awsRegion !== undefined
    ) {
      args.push(
        `--aws-access-key=${awsAccessKey}`,
        `--aws-secret-key=${awsSecretKey}`,
        `--aws-region=${awsRegion}`
      );
    }
  }

  return args;
}
<|MERGE_RESOLUTION|>--- conflicted
+++ resolved
@@ -64,12 +64,9 @@
 import installExtension, { REACT_DEVELOPER_TOOLS, MOBX_DEVTOOLS } from 'electron-devtools-installer';
 import prettyBytes from "pretty-bytes";
 import createTransferWindow from "../transfer/window";
-<<<<<<< HEAD
 import RemoteHeadless from "./headless/remoteHeadless";
-=======
 import { NineChroniclesMixpanel } from "./mixpanel";
 import { createWindow as createV2Window } from "./v2/application";
->>>>>>> d1b77fee
 
 initializeSentry();
 
@@ -100,18 +97,9 @@
 } | null = null;
 const client = new NTPClient("time.google.com", 123, { timeout: 5000 });
 
-<<<<<<< HEAD
-export type MixpanelInfo = {
-  mixpanel: Mixpanel | null;
-  mixpanelUUID: string;
-  ip: string | null;
-};
-
 let remoteHeadless : RemoteHeadless;
 let useRemoteHeadless : boolean;
 
-=======
->>>>>>> d1b77fee
 ipv4().then((value) => (ip = value));
 
 const mixpanelUUID = loadInstallerMixpanelUUID();
@@ -196,32 +184,22 @@
 }
 
 function initializeApp() {
-<<<<<<< HEAD
-  app.on("ready", () => {
-    win = createWindow();
-    createTray(path.join(app.getAppPath(), logoImage));
-    win.webContents.on("dom-ready", (event) => {
-      if (useRemoteHeadless)
-      {
-        initializeRemoteHeadless()
-      }
-      else
-      {
-        initializeHeadless()
-      }
-    });
-
-=======
   app.on("ready", async () => {
     if(isDev) await installExtension([REACT_DEVELOPER_TOOLS, MOBX_DEVTOOLS])
         .then((name) => console.log(`Added Extension:  ${name}`))
         .catch((err) => console.log('An error occurred: ', err));
->>>>>>> d1b77fee
 
     if (app.commandLine.hasSwitch("v2")) win = await createV2Window();
     else win = await createWindow();
     createTray(path.join(app.getAppPath(), logoImage));
-    initializeHeadless();
+    if (useRemoteHeadless)
+    {
+      initializeRemoteHeadless()
+    }
+    else
+    {
+      initializeHeadless();
+    }
   });
 
   app.on("quit", (event) => {
@@ -901,7 +879,6 @@
   }
 }
 
-<<<<<<< HEAD
 async function initializeRemoteHeadless(): Promise<void> {
   /*
   1. Check APV and update if needed.
@@ -987,10 +964,7 @@
   }
 }
 
-function createWindow(): BrowserWindow {
-=======
 async function createWindow(): Promise<BrowserWindow> {
->>>>>>> d1b77fee
   let _win = new BrowserWindow({
     width: 800,
     height: 600,
