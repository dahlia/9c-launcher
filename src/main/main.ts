import {
  LOCAL_SERVER_PORT,
  electronStore,
  BLOCKCHAIN_STORE_PATH,
  MAC_GAME_PATH,
  WIN_GAME_PATH,
  RPC_LOOPBACK_HOST,
  RPC_SERVER_PORT,
  REQUIRED_DISK_SPACE,
  MIXPANEL_TOKEN,
} from "../config";
import isDev from "electron-is-dev";
import {
  app,
  BrowserWindow,
  Tray,
  Menu,
  nativeImage,
  ipcMain,
  DownloadItem,
  dialog,
  shell,
} from "electron";
import { spawn as spawnPromise } from "child-process-promise";
import path from "path";
import fs from "fs";
import { ChildProcessWithoutNullStreams } from "child_process";
import { download, Options as ElectronDLOptions } from "electron-dl";
import logoImage from "./resources/logo.png";
import { initializeSentry } from "../preload/sentry";
import "@babel/polyfill";
import extractZip from "extract-zip";
import log from "electron-log";
import { DifferentAppProtocolVersionEncounterSubscription } from "../generated/graphql";
import { BencodexDict, decode } from "bencodex";
import { tmpName } from "tmp-promise";
import lockfile from "lockfile";
import * as utils from "../utils";
import * as snapshot from "./snapshot";
import Standalone from "./standalone";
import { HeadlessExitedError, StandaloneInitializeError } from "../errors";
import CancellationToken from "cancellationtoken";
import { IDownloadProgress, IGameStartOptions } from "../interfaces/ipc";
import { init as createMixpanel, Mixpanel } from "mixpanel";
import { v4 as ipv4 } from "public-ip";
<<<<<<< HEAD
import { v4 as uuidv4 } from "uuid";
import { DownloadBinaryFailedError } from "./exceptions/download-binary-failed";
import { DownloadSnapshotFailedError } from "./exceptions/download-snapshot-failed";
import { DownloadSnapshotMetadataFailedError } from "./exceptions/download-snapshot-metadata-failed";
import { NotSupportedPlatformError } from "./exceptions/not-supported-platform";
=======
import { Address, KeyId, PrivateKey } from "./standalone/key-store";
>>>>>>> efca7381

initializeSentry();

log.transports.file.maxSize = 1024 * 1024 * 15;
Object.assign(console, log.functions);

const lockfilePath = path.join(path.dirname(app.getPath("exe")), "lockfile");
const standaloneExecutablePath = path.join(
  app.getAppPath(),
  "publish",
  "NineChronicles.Headless.Executable"
);
const standaloneExecutableArgs = [
  `-V=${electronStore.get("AppProtocolVersion")}`,
  `-G=${electronStore.get("GenesisBlockPath")}`,
  `-D=${electronStore.get("MinimumDifficulty")}`,
  `--store-type=${electronStore.get("StoreType")}`,
  `--store-path=${BLOCKCHAIN_STORE_PATH}`,
  ...electronStore
    .get("IceServerStrings")
    .map((iceServerString) => `-I=${iceServerString}`),
  ...electronStore
    .get("PeerStrings")
    .map((peerString) => `--peer=${peerString}`),
  ...electronStore
    .get("TrustedAppProtocolVersionSigners")
    .map(
      (trustedAppProtocolVersionSigner) =>
        `-T=${trustedAppProtocolVersionSigner}`
    ),
  "--rpc-server",
  `--rpc-listen-host=${RPC_LOOPBACK_HOST}`,
  `--rpc-listen-port=${RPC_SERVER_PORT}`,
  "--graphql-server",
  "--graphql-host=localhost",
  `--graphql-port=${LOCAL_SERVER_PORT}`,
  `--workers=${electronStore.get("Workers")}`,
  `--confirmations=${electronStore.get("Confirmations")}`,
  ...electronStore.get("HeadlessArgs", []),
  ...(isDev ? ["--no-cors"] : []),
];

{
  const awsAccessKey = electronStore.get("AwsAccessKey");
  const awsSecretKey = electronStore.get("AwsSecretKey");
  const awsRegion = electronStore.get("AwsRegion");

  if (
    awsAccessKey !== undefined &&
    awsSecretKey !== undefined &&
    awsRegion !== undefined
  ) {
    standaloneExecutableArgs.push(
      `--aws-access-key=${awsAccessKey}`,
      `--aws-secret-key=${awsSecretKey}`,
      `--aws-region=${awsRegion}`
    );
  }
}

let win: BrowserWindow | null = null;
let tray: Tray;
let isQuiting: boolean = false;
let gameNode: ChildProcessWithoutNullStreams | null = null;
let standalone: Standalone = new Standalone(standaloneExecutablePath);
let ip: string | null = null;
const mixpanelUUID = loadInstallerMixpanelUUID();
const mixpanel: Mixpanel | null =
  electronStore.get("Mixpanel") && !isDev
    ? createMixpanel(MIXPANEL_TOKEN)
    : null;
let initializeStandaloneCts: {
  cancel: (reason?: any) => void;
  token: CancellationToken;
} | null = null;

ipv4().then((value) => (ip = value));

if (!app.requestSingleInstanceLock()) {
  app.quit();
} else {
  app.on("second-instance", (event, commandLine, workingDirectory) => {
    win?.show();
  });

  let quitTracked = false;
  app.on("before-quit", (event) => {
    if (mixpanel !== null && !quitTracked) {
      event.preventDefault();
      mixpanel?.track(
        "Launcher/Quit",
        {
          distinct_id: mixpanelUUID,
          ip,
        },
        () => {
          quitTracked = true;
          app.quit();
        }
      );
    }
  });

  cleanUp();

  initializeApp();
  initializeIpc();
}

function initializeApp() {
  app.on("ready", () => {
    win = createWindow();
    createTray(path.join(app.getAppPath(), logoImage));
    win.webContents.on("dom-ready", (event) => initializeStandalone());
  });

  app.on("quit", (event) => {
    quitAllProcesses();
  });

  app.on("activate", (event) => {
    event.preventDefault();
    win?.show();
  });
}

function initializeIpc() {
  ipcMain.on(
    "encounter different version",
    async (event, data: DifferentAppProtocolVersionEncounterSubscription) => {
      const localVersionNumber =
        data.differentAppProtocolVersionEncounter.localVersion.version;
      const peerVersionNumber =
        data.differentAppProtocolVersionEncounter.peerVersion.version;
      if (peerVersionNumber <= localVersionNumber) {
        console.log(
          "Encountered version is not higher than the local version. Abort update."
        );
        return;
      }

      if (lockfile.checkSync(lockfilePath)) {
        console.log(
          "'encounter different version' event seems running already. Stop this flow."
        );
        return;
      } else {
        try {
          lockfile.lockSync(lockfilePath);
          console.log(
            "Created 'encounter different version' lockfile at ",
            lockfilePath
          );
        } catch (e) {
          console.error("Error occurred during trying lock.");
          throw e;
        }
      }

      await quitAllProcesses();

      console.log("Encounter a different version:", data);
      if (win == null) return;

      const { differentAppProtocolVersionEncounter } = data;
      console.log(differentAppProtocolVersionEncounter);

      const { peerVersion } = differentAppProtocolVersionEncounter;
      if (peerVersion.extra == null) return; // 형식에 안 맞는 피어이니 무시.

      console.log("peerVersion.extra (hex):", peerVersion.extra);
      const buffer = Buffer.from(peerVersion.extra, "hex");
      console.log("peerVersion.extra (bytes):", buffer);
      const extra = decode(buffer) as BencodexDict;
      console.log("peerVersion.extra (decoded):", JSON.stringify(extra)); // 다른 프로세스라 잘 안보여서 JSON으로...
      const macOSBinaryUrl = extra.get("macOSBinaryUrl") as string;
      const windowsBinaryUrl = extra.get("WindowsBinaryUrl") as string;
      console.log("macOSBinaryUrl: ", macOSBinaryUrl);
      console.log("WindowsBinaryUrl: ", windowsBinaryUrl);
      const timestamp = extra.get("timestamp") as string;
      const downloadUrl =
        process.platform === "win32"
          ? windowsBinaryUrl
          : process.platform === "darwin"
          ? macOSBinaryUrl
          : null;

      if (downloadUrl == null) return; // 지원 안 하는 플랫폼이니 무시.

      // TODO: 이어받기 되면 좋을 듯
      const options: ElectronDLOptions = {
        onStarted: (downloadItem: DownloadItem) => {
          console.log("Starts to download:", downloadItem);
        },
        onProgress: (status: IDownloadProgress) => {
          const percent = (status.percent * 100) | 0;
          console.log(
            `Downloading ${downloadUrl}: ${status.transferredBytes}/${status.totalBytes} (${percent}%)`
          );
          win?.webContents.send("update download progress", status);
        },
        directory: app.getPath("temp"),
      };
      console.log("Starts to download:", downloadUrl);
      let dl: DownloadItem | null | undefined;
      try {
        dl = await download(win, downloadUrl, options);
      }
      catch (error) {
        win?.webContents.send("go to error page", "download-binary-failed");
        throw new DownloadBinaryFailedError(downloadUrl);
      }

      win?.webContents.send("update download complete");
      const dlFname = dl?.getFilename();
      const dlPath = dl?.getSavePath();
      console.log("Finished to download:", dlPath);

      const extractPath =
        process.platform == "darwin" // .app으로 실행한 건지 npm run dev로 실행한 건지도 확인해야 함
          ? path.dirname(
              path.dirname(path.dirname(path.dirname(app.getAppPath())))
            )
          : path.dirname(path.dirname(app.getAppPath()));
      console.log("The 9C app installation path:", extractPath);

      const appDirName = app.getAppPath();
      // FIXME: "config.json" 이거 하드코딩하지 말아야 함
      const configFileName = "config.json";

      // 압축 해제하기 전에 기존 설정 꿍쳐둔다. 나중에 기존 설정 내용이랑 새 디폴트 값들이랑 합쳐야 함.
      const configPath = path.join(appDirName, configFileName);
      const bakConfig = JSON.parse(
        await fs.promises.readFile(configPath, { encoding: "utf-8" })
      );
      console.log("The existing configuration:", bakConfig);

      if (process.platform == "win32") {
        // 윈도는 프로세스 떠 있는 실행 파일을 덮어씌우거나 지우지 못하므로 이름을 바꿔둬야 함.
        const src = app.getPath("exe");
        const basename = path.basename(src);
        const dirname = path.dirname(src);
        const dst = path.join(dirname, "bak_" + basename);
        await fs.promises.rename(src, dst);
        console.log("The executing file has renamed from", src, "to", dst);

        // TODO: temp directory 앞에 9c-updater- 접두어
        const tempDir = await tmpName();

        // ZIP 압축 해제
        console.log("Start to extract the zip archive", dlPath, "to", tempDir);

        await extractZip(dlPath, {
          dir: tempDir,
          onEntry: (_, zipfile) => {
            const progress = zipfile.entriesRead / zipfile.entryCount;
            win?.webContents.send("update extract progress", progress);
          },
        });
        win?.webContents.send("update extract complete");
        console.log("The zip archive", dlPath, "has extracted to", tempDir);
        win?.webContents.send("update copying progress");
        await utils.copyDir(tempDir, extractPath);
        console.log("Copied extracted files from", tempDir, "to", extractPath);
        try {
          await fs.promises.rmdir(tempDir, { recursive: true });
          console.log("Removed all temporary files from", tempDir);
        } catch (e) {
          console.warn(
            "Failed to remove temporary files from",
            tempDir,
            "\n",
            e
          );
        }
        win?.webContents.send("update copying complete");
      } else if (process.platform == "darwin") {
        // .tar.{gz,bz2} 해제
        const lowerFname = dlFname.toLowerCase();
        const bz2 =
          lowerFname.endsWith(".tar.bz2") || lowerFname.endsWith(".tbz");
        console.log(
          "Start to extract the tarball archive",
          dlPath,
          "to",
          extractPath
        );
        try {
          await spawnPromise(
            "tar",
            [`xvf${bz2 ? "j" : "z"}`, dlPath, "-C", extractPath],
            { capture: ["stdout", "stderr"] }
          );
        } catch (e) {
          console.error(`${e}:\n`, e.stderr);
          throw e;
        }
        console.log(
          "The tarball archive",
          dlPath,
          "has extracted to ",
          extractPath
        );
      } else {
        console.warn("Not supported platform.");
        return;
      }

      // 압축을 푼 뒤 압축 파일은 제거합니다.
      await fs.promises.unlink(dlPath);

      // 설정 합치기
      const newConfig = JSON.parse(
        await fs.promises.readFile(configPath, { encoding: "utf-8" })
      );
      const config = {
        ...bakConfig,
        ...newConfig,
      };
      await fs.promises.writeFile(configPath, JSON.stringify(config), "utf-8");
      console.log(
        "The existing and new configuration files has been merged:",
        config
      );

      lockfile.unlockSync(lockfilePath);
      console.log(
        "Removed 'encounter different version' lockfile at ",
        lockfilePath
      );

      // 재시작
      relaunch();

      /*
      Electron이 제공하는 autoUpdater는 macOS에서는 무조건 코드사이닝 되어야 동작.
      당장은 쓰고 싶어도 여건이 안 된다.

      FIXME: 이후 Squirell를 붙여서 업데이트하게 바꿉니다.

      const { path: tmpPath } = await tmp.file({
        postfix: ".json",
        discardDescriptor: true,
      });
      const tmpFile = await fs.promises.open(tmpPath, "w");
      const feedData = {
        url: downloadUrl,
      };

      await tmpFile.writeFile(JSON.stringify(feedData), "utf8");
      console.log(`Wrote a temp feed JSON file:`, tmpPath);
      autoUpdater.setFeedURL({ url: `file://${tmpPath}` });

      autoUpdater.on("error", (message) =>
        console.error("AUTOUPDATER:ERROR", message)
      );
      autoUpdater.on("checking-for-update", () =>
        console.error("AUTOUPDATER:CHECKING-FOR-UPDATE")
      );
      autoUpdater.on("update-available", () =>
        console.error("AUTOUPDATER:UPDATE-AVAILABLE")
      );
      autoUpdater.on("update-not-available", () =>
        console.error("AUTOUPDATER:UPDATE-NOT-AVAILABLE")
      );
      autoUpdater.on(
        "update-downloaded",
        (event, releaseNotes, releaseName, releaseDate, updateURL) =>
          console.error(
            "AUTOUPDATER:UPDATE-DOWNLOADED",
            event,
            releaseNotes,
            releaseName,
            releaseDate,
            updateURL
          )
      );
      autoUpdater.on("before-quit-for-update", () =>
        console.error("AUTOUPDATER:BEFORE-QUIT-FOR-UPDATE")
      );

      autoUpdater.checkForUpdates();
      */
    }
  );

  ipcMain.on("launch game", (_, info: IGameStartOptions) => {
    if (gameNode !== null) {
      console.error("Game is already running.");
      return;
    }

    if (lockfile.checkSync(lockfilePath)) {
      console.error("Cannot launch game while updater is running.");
      return;
    }

    const node = utils.execute(
      path.join(
        app.getAppPath(),
        process.platform === "darwin" ? MAC_GAME_PATH : WIN_GAME_PATH
      ),
      info.args
    );
    node.on("close", (code) => {
      // Code 21: ERROR_NOT_READY
      if (code === 21) {
        relaunch();
      }
      win?.webContents.send("game closed");
      win?.show();
    });
    node.on("exit", (code) => {
      win?.webContents.send("game closed");
      win?.show();
      gameNode = null;
    });
    gameNode = node;
  });

  ipcMain.on("clear cache", async (event, rerun: boolean) => {
    console.log(`Clear cache is requested. (rerun: ${rerun})`);
    await quitAllProcesses();
    utils.deleteBlockchainStoreSync(BLOCKCHAIN_STORE_PATH);
    if (rerun) initializeStandalone();
    event.returnValue = true;
  });

  ipcMain.on("select-directory", async (event) => {
    if (win === null) throw Error("BrowserWindow is null");
    const directory = await dialog.showOpenDialog(win, {
      properties: ["openDirectory"],
    });
    if (directory.canceled) {
      event.returnValue = null;
    } else {
      event.returnValue = directory.filePaths;
    }
  });

  ipcMain.on("relaunch standalone", async (event) => {
    await stopStandaloneProcess();
    initializeStandalone();
    event.returnValue = true;
  });

  ipcMain.on("get-aws-sink-cloudwatch-guid", async (event) => {
    const localAppData = process.env.localappdata;
    if (process.platform === "win32" && localAppData !== undefined) {
      const guidPath = path.join(
        localAppData,
        "planetarium",
        ".aws_sink_cloudwatch_guid"
      );

      if (fs.existsSync(guidPath)) {
        event.returnValue = await fs.promises.readFile(guidPath, {
          encoding: "utf-8",
        });
      } else {
        event.returnValue = null;
      }

      return;
    }

    event.returnValue = "Not supported platform.";
  });

  ipcMain.on("mixpanel-track-event", async (_, eventName: string) => {
    mixpanel?.track(eventName, {
      distinct_id: mixpanelUUID,
      ip,
    });
  });

  ipcMain.on("mixpanel-alias", async (_, alias: string) => {
    mixpanel?.alias(mixpanelUUID, alias);
  });

  ipcMain.on("get-protected-private-keys", async (event) => {
    event.returnValue = standalone.keyStore.list();
  });

  ipcMain.on(
    "unprotect-private-key",
    async (event, address: Address, passphrase: string) => {
      try {
        const protectedPrivateKey = standalone.keyStore
          .list()
          .find((x) => x.address === address);
        if (protectedPrivateKey === undefined) {
          event.returnValue = [undefined, {}];
          return;
        }

        event.returnValue = [
          standalone.keyStore.unprotectPrivateKey(
            protectedPrivateKey.keyId,
            passphrase
          ),
          undefined,
        ];
      } catch (error) {
        event.returnValue = [undefined, error];
      }
    }
  );

  ipcMain.on("create-private-key", async (event, passphrase: string) => {
    event.returnValue = standalone.keyStore.createProtectedPrivateKey(
      passphrase
    );
  });

  ipcMain.on(
    "import-private-key",
    async (event, privateKey: PrivateKey, passphrase: string) => {
      event.returnValue = standalone.keyStore.importPrivateKey(
        privateKey,
        passphrase
      );
    }
  );

  ipcMain.on(
    "revoke-protected-private-key",
    async (event, address: Address) => {
      const protectedPrivateKey = standalone.keyStore
        .list()
        .find((x) => x.address === address);
      if (protectedPrivateKey === undefined) {
        event.returnValue = [undefined, {}];
        return;
      }

      standalone.keyStore.revokeProtectedPrivateKey(protectedPrivateKey.keyId);
      event.returnValue = ["", undefined];
    }
  );

  ipcMain.on("validate-private-key", async (event, privateKeyHex: string) => {
    event.returnValue = standalone.validation.isValidPrivateKey(privateKeyHex);
  });

  ipcMain.on(
    "convert-private-key-to-address",
    async (event, privateKeyHex: string) => {
      event.returnValue = standalone.keyStore.convertPrivateKey(
        privateKeyHex,
        "address"
      );
    }
  );
}

async function initializeStandalone(): Promise<void> {
  /*
  1. Check disk (permission, storage).
  2. Execute standalone.
  3. If use snapshot, download metadata.
  4. Validate metadata via graphql.
  5. If metadata is valid, download snapshot.
  6. Kill standalone and extract downloaded snapshot.
  7. Execute standalone.
  8. Run standalone.
  */
  console.log(`Initialize standalone. (win: ${win})`);

  if (lockfile.checkSync(lockfilePath)) {
    console.error("Cannot initialize standalone while updater is running.");
    return;
  }

  initializeStandaloneCts = CancellationToken.create();
  let errorOccurred = false;

  try {
    if (!utils.isDiskPermissionValid(BLOCKCHAIN_STORE_PATH)) {
      win?.webContents.send("go to error page", "no-permission");
      throw new StandaloneInitializeError(
        `Not enough permission. ${BLOCKCHAIN_STORE_PATH}`
      );
    }

    let freeSpace = await utils.getDiskSpace(BLOCKCHAIN_STORE_PATH);
    if (freeSpace < REQUIRED_DISK_SPACE) {
      win?.webContents.send("go to error page", "disk-space");
      throw new StandaloneInitializeError(
        `Not enough space. ${BLOCKCHAIN_STORE_PATH} (${freeSpace} < ${REQUIRED_DISK_SPACE})`
      );
    }
    win?.webContents.send("start bootstrap");

    const localMetadata = standalone.getTip(
      electronStore.get("StoreType"),
      BLOCKCHAIN_STORE_PATH
    );
    const snapshotPaths: string[] = electronStore.get("SnapshotPaths");
    if (snapshotPaths.length > 0 && win != null) {
      for (const path of snapshotPaths) {
        console.log(`Trying snapshot path: ${path}`);

        try {
          let snapshotMetadata = await snapshot.downloadMetadata(
            path,
            win,
            initializeStandaloneCts.token
          );
          let needSnapshot =
            localMetadata === null ||
            snapshot.validateMetadata(localMetadata, snapshotMetadata);
          if (needSnapshot) {
            let snapshotPath = await snapshot.downloadSnapshot(
              path,
              (status) => {
                win?.webContents.send("download progress", status);
              },
              initializeStandaloneCts.token
            );
            utils.deleteBlockchainStoreSync(BLOCKCHAIN_STORE_PATH);
            await snapshot.extractSnapshot(
              snapshotPath,
              (progress: number) => {
                win?.webContents.send("extract progress", progress);
              },
              initializeStandaloneCts.token
            );
          } else {
            console.log(
              `Metadata ${snapshotMetadata} is redundant. Skip snapshot.`
            );
          }

          break;
        } catch (error) {
<<<<<<< HEAD
          errorOccurred = true;
          const errorMessage = `Unexpected error occurred during download / extract snapshot.\n${error}`;
          console.error(errorMessage);

          if (!(error instanceof Error)) {
            // FIXME: use correct page
            win?.webContents.send("go to error page", "download-snapshot-failed-error");
          }
          else if (error instanceof DownloadSnapshotFailedError) {
            win?.webContents.send("go to error page", "download-snapshot-failed-error");
          }
          else if (error instanceof DownloadSnapshotMetadataFailedError) {
            win?.webContents.send("go to error page", "download-snapshot-metadata-failed-error");
          }
          else {
            // FIXME: use correct page
            win?.webContents.send("go to error page", "download-snapshot-failed-error");
          }
        } finally {
          if (!standalone.alive && !initializeStandaloneCts.token.isCancelled && !errorOccurred) {
            await standalone.execute(standaloneExecutableArgs);
          } else {
            // TODO: handle exception
          }
=======
          console.error(
            `Unexpected error occurred during download / extract snapshot. ${error}` +
              `path: ${path}`
          );
>>>>>>> efca7381
        }
      }
    }

    initializeStandaloneCts.token.throwIfCancelled();
    await standalone.execute(standaloneExecutableArgs);
    if (!(await standalone.run())) {
      // FIXME: GOTO CLEARCACHE PAGE by standalone.exitCode()
      win?.webContents.send("go to error page", "clear-cache");
      throw new StandaloneInitializeError(
        "Error in run. Redirect to clear cache page."
      );
    }

    console.log("Register exit handler.");
    standalone.once("exit", () => {
      console.error("Headless exited by self.");
      win?.webContents.send("go to error page", "relaunch");
    });
  } catch (error) {
    errorOccurred = true;
    console.error(`Error occurred during initializeStandalone(). ${error}`);
    if (
      error instanceof StandaloneInitializeError ||
      error instanceof CancellationToken.CancellationError
    ) {
      console.error(`InitializeStandalone() halted: ${error}`);
    } else if (error instanceof HeadlessExitedError) {
      console.error("Headless exited during initialization.");
      win?.webContents.send("go to error page", "clear-cache");
    } else {
      win?.webContents.send("go to error page", "reinstall");
      throw error;
    }
  } finally {
    console.log("initializeStandalone() finished.");
    initializeStandaloneCts = null;
  }
}

function createWindow(): BrowserWindow {
  let _win = new BrowserWindow({
    width: 800,
    height: 600,
    webPreferences: {
      nodeIntegration: true,
      preload: path.join(app.getAppPath(), "preload.js"),
    },
    frame: true,
    resizable: false,
    autoHideMenuBar: true,
    icon: path.join(app.getAppPath(), logoImage),
  });

  console.log(app.getAppPath());

  if (isDev) {
    _win.loadURL("http://localhost:9000");
    _win.webContents.openDevTools();
  } else {
    _win.loadFile("index.html");
  }

  _win.on("close", function (event: any) {
    if (!isQuiting) {
      event.preventDefault();
      _win?.hide();
    }
  });

  _win.webContents.on("new-window", function (event: any, url: string) {
    event.preventDefault();
    shell.openExternal(url);
  });

  return _win;
}

/**
 * 프로그램이 시작될 때 이전 실행에서 발생한 부산물을 정리합니다.
 */
function cleanUp() {
  cleanUpAfterUpdate();
  cleanUpLockfile();
}

function cleanUpAfterUpdate() {
  const executable = app.getPath("exe");
  const basename = path.basename(executable);
  const dirname = path.dirname(executable);
  const bakExecutable = path.join(dirname, "bak_" + basename);

  if (fs.existsSync(bakExecutable)) {
    console.log(
      "The result from updating process, ",
      bakExecutable,
      ", was found."
    );
    fs.unlinkSync(bakExecutable);
    console.log("Removed ", bakExecutable);
  }
}

/**
 * lockfile lock이 걸려있을 경우 unlock합니다.
 */
function cleanUpLockfile() {
  if (lockfile.checkSync(lockfilePath)) {
    lockfile.unlockSync(lockfilePath);
  }
}

function loadInstallerMixpanelUUID(): string {
  if (process.platform === "win32") {
    const planetariumPath = path.join(
      process.env.LOCALAPPDATA as string,
      "planetarium"
    );
    if (!fs.existsSync(planetariumPath)) {
      fs.mkdirSync(planetariumPath, {
        recursive: true,
      });
    }

    let guidPath = path.join(planetariumPath, ".installer_mixpanel_uuid");

    if (!fs.existsSync(guidPath)) {
      const newUUID = uuidv4();
      console.log(
        `The installer mixpanel UUID doesn't exist at '${guidPath}'.`
      );
      fs.writeFileSync(guidPath, newUUID);
      console.log(`Created new UUID ${newUUID} and stored.`);
      return newUUID;
    } else {
      return fs.readFileSync(guidPath, {
        encoding: "utf-8",
      });
    }
  } else {
    throw new NotSupportedPlatformError(process.platform);
  }
}

async function quitAllProcesses() {
  await stopStandaloneProcess();
  if (gameNode === null) return;
  let pid = gameNode.pid;
  process.kill(pid, "SIGINT");
  gameNode = null;
}

async function stopStandaloneProcess(): Promise<void> {
  console.log("Cancelling initializeStandalone()");
  initializeStandaloneCts?.cancel();
  while (initializeStandaloneCts !== null) await utils.sleep(100);
  console.log("initializeStandalone() cancelled.");
  await standalone.kill();
}

function createTray(iconPath: string) {
  let trayIcon = nativeImage.createFromPath(iconPath);
  trayIcon = trayIcon.resize({
    width: 16,
    height: 16,
  });
  tray = new Tray(trayIcon);
  tray.setContextMenu(
    Menu.buildFromTemplate([
      {
        label: "Open Window",
        click: function () {
          win?.show();
        },
      },
      {
        label: "Restart Launcher",
        click: function () {
          relaunch();
        },
      },
      {
        label: "Quit Launcher",
        click: function () {
          isQuiting = true;
          app.quit();
        },
      },
    ])
  );
  tray.on("click", function () {
    win?.show();
  });
  return tray;
}

function relaunch() {
  if (mixpanel !== null) {
    mixpanel.track(
      "Launcher/Relaunch",
      { distinct_id: mixpanelUUID, ip },
      () => {
        app.relaunch();
        app.exit();
      }
    );
  } else {
    app.relaunch();
    app.exit();
  }
}<|MERGE_RESOLUTION|>--- conflicted
+++ resolved
@@ -43,15 +43,12 @@
 import { IDownloadProgress, IGameStartOptions } from "../interfaces/ipc";
 import { init as createMixpanel, Mixpanel } from "mixpanel";
 import { v4 as ipv4 } from "public-ip";
-<<<<<<< HEAD
 import { v4 as uuidv4 } from "uuid";
 import { DownloadBinaryFailedError } from "./exceptions/download-binary-failed";
 import { DownloadSnapshotFailedError } from "./exceptions/download-snapshot-failed";
 import { DownloadSnapshotMetadataFailedError } from "./exceptions/download-snapshot-metadata-failed";
 import { NotSupportedPlatformError } from "./exceptions/not-supported-platform";
-=======
 import { Address, KeyId, PrivateKey } from "./standalone/key-store";
->>>>>>> efca7381
 
 initializeSentry();
 
@@ -688,7 +685,6 @@
 
           break;
         } catch (error) {
-<<<<<<< HEAD
           errorOccurred = true;
           const errorMessage = `Unexpected error occurred during download / extract snapshot.\n${error}`;
           console.error(errorMessage);
@@ -707,18 +703,6 @@
             // FIXME: use correct page
             win?.webContents.send("go to error page", "download-snapshot-failed-error");
           }
-        } finally {
-          if (!standalone.alive && !initializeStandaloneCts.token.isCancelled && !errorOccurred) {
-            await standalone.execute(standaloneExecutableArgs);
-          } else {
-            // TODO: handle exception
-          }
-=======
-          console.error(
-            `Unexpected error occurred during download / extract snapshot. ${error}` +
-              `path: ${path}`
-          );
->>>>>>> efca7381
         }
       }
     }
