import {
  CUSTOM_SERVER,
  LOCAL_SERVER_HOST,
  LOCAL_SERVER_PORT,
  electronStore,
  BLOCKCHAIN_STORE_PATH,
  MAC_GAME_PATH,
  WIN_GAME_PATH,
  RPC_SERVER_HOST,
  RPC_SERVER_PORT,
  REQUIRED_DISK_SPACE,
  MIXPANEL_TOKEN,
} from "../config";
import isDev from "electron-is-dev";
import {
  app,
  BrowserWindow,
  Tray,
  Menu,
  nativeImage,
  ipcMain,
  DownloadItem,
  dialog,
  shell,
} from "electron";
import { spawn as spawnPromise } from "child-process-promise";
import path from "path";
import fs from "fs";
import { ChildProcessWithoutNullStreams } from "child_process";
import { download, Options as ElectronDLOptions } from "electron-dl";
import logoImage from "./resources/logo.png";
import { initializeSentry } from "../preload/sentry";
import "@babel/polyfill";
import extractZip from "extract-zip";
import log from "electron-log";
import { DifferentAppProtocolVersionEncounterSubscription } from "../generated/graphql";
import { BencodexDict, decode } from "bencodex";
import { tmpName } from "tmp-promise";
import lockfile from "lockfile";
import * as utils from "../utils";
import * as partitionSnapshot from "./snapshot";
import * as monoSnapshot from "./monosnapshot";
import Headless from "./headless";
import {
  HeadlessExitedError,
  HeadlessInitializeError,
  UndefinedProtectedPrivateKeyError,
} from "../errors";
import CancellationToken from "cancellationtoken";
import { IDownloadProgress, IGameStartOptions } from "../interfaces/ipc";
import { init as createMixpanel, Mixpanel } from "mixpanel";
import { v4 as ipv4 } from "public-ip";
import { v4 as uuidv4 } from "uuid";
import { DownloadBinaryFailedError } from "./exceptions/download-binary-failed";
import { Address, PrivateKey } from "./headless/key-store";
import { DownloadSnapshotFailedError } from "./exceptions/download-snapshot-failed";
import { DownloadSnapshotMetadataFailedError } from "./exceptions/download-snapshot-metadata-failed";

initializeSentry();

log.transports.file.maxSize = 1024 * 1024 * 15;
Object.assign(console, log.functions);

const lockfilePath = path.join(path.dirname(app.getPath("exe")), "lockfile");
const standaloneExecutablePath = path.join(
  app.getAppPath(),
  "publish",
  "NineChronicles.Headless.Executable"
);
const standaloneExecutableArgs = [
  `-V=${electronStore.get("AppProtocolVersion")}`,
  `-G=${electronStore.get("GenesisBlockPath")}`,
  `-D=${electronStore.get("MinimumDifficulty")}`,
  `--store-type=${electronStore.get("StoreType")}`,
  `--store-path=${BLOCKCHAIN_STORE_PATH}`,
  ...electronStore
    .get("IceServerStrings")
    .map((iceServerString) => `-I=${iceServerString}`),
  ...electronStore
    .get("PeerStrings")
    .map((peerString) => `--peer=${peerString}`),
  ...electronStore
    .get("TrustedAppProtocolVersionSigners")
    .map(
      (trustedAppProtocolVersionSigner) =>
        `-T=${trustedAppProtocolVersionSigner}`
    ),
  "--no-miner",
  "--rpc-server",
  `--rpc-listen-host=${RPC_SERVER_HOST}`,
  `--rpc-listen-port=${RPC_SERVER_PORT}`,
  "--graphql-server",
  `--graphql-host=${LOCAL_SERVER_HOST}`,
  `--graphql-port=${LOCAL_SERVER_PORT}`,
  `--workers=${electronStore.get("Workers")}`,
  `--confirmations=${electronStore.get("Confirmations")}`,
  ...electronStore.get("HeadlessArgs", []),
  ...(isDev ? ["--no-cors"] : []),
];

{
  const awsAccessKey = electronStore.get("AwsAccessKey");
  const awsSecretKey = electronStore.get("AwsSecretKey");
  const awsRegion = electronStore.get("AwsRegion");

  if (
    awsAccessKey !== undefined &&
    awsSecretKey !== undefined &&
    awsRegion !== undefined
  ) {
    standaloneExecutableArgs.push(
      `--aws-access-key=${awsAccessKey}`,
      `--aws-secret-key=${awsSecretKey}`,
      `--aws-region=${awsRegion}`
    );
  }
}

let win: BrowserWindow | null = null;
let tray: Tray;
let isQuiting: boolean = false;
let gameNode: ChildProcessWithoutNullStreams | null = null;
let standalone: Headless = new Headless(standaloneExecutablePath);
let ip: string | null = null;
const mixpanelUUID = loadInstallerMixpanelUUID();
const mixpanel: Mixpanel | null =
  electronStore.get("Mixpanel") && !isDev
    ? createMixpanel(MIXPANEL_TOKEN)
    : null;
let initializeHeadlessCts: {
  cancel: (reason?: any) => void;
  token: CancellationToken;
} | null = null;

export type MixpanelInfo = {
  mixpanel: Mixpanel | null;
  mixpanelUUID: string;
  ip: string | null;
};

ipv4().then((value) => (ip = value));

if (!app.requestSingleInstanceLock()) {
  app.quit();
} else {
  app.on("second-instance", (event, commandLine, workingDirectory) => {
    win?.show();
  });

  let quitTracked = false;
  app.on("before-quit", (event) => {
    if (mixpanel !== null && !quitTracked) {
      event.preventDefault();
      mixpanel?.track(
        "Launcher/Quit",
        {
          distinct_id: mixpanelUUID,
          ip,
        },
        () => {
          quitTracked = true;
          app.quit();
        }
      );
    }
  });

  cleanUp();

  initializeApp();
  initializeIpc();
}

function initializeApp() {
  app.on("ready", () => {
    win = createWindow();
    createTray(path.join(app.getAppPath(), logoImage));
    win.webContents.on("dom-ready", (event) => initializeHeadless());
  });

  app.on("quit", (event) => {
    quitAllProcesses();
  });

  app.on("activate", (event) => {
    event.preventDefault();
    win?.show();
  });
}

function initializeIpc() {
  ipcMain.on(
    "encounter different version",
    async (event, data: DifferentAppProtocolVersionEncounterSubscription) => {
      const localVersionNumber =
        data.differentAppProtocolVersionEncounter.localVersion.version;
      const peerVersionNumber =
        data.differentAppProtocolVersionEncounter.peerVersion.version;
      if (peerVersionNumber <= localVersionNumber) {
        console.log(
          "Encountered version is not higher than the local version. Abort update."
        );
        return;
      }

      if (lockfile.checkSync(lockfilePath)) {
        console.log(
          "'encounter different version' event seems running already. Stop this flow."
        );
        return;
      } else {
        try {
          lockfile.lockSync(lockfilePath);
          console.log(
            "Created 'encounter different version' lockfile at ",
            lockfilePath
          );
        } catch (e) {
          console.error("Error occurred during trying lock.");
          throw e;
        }
      }

      await quitAllProcesses();

      console.log("Encounter a different version:", data);
      if (win == null) return;

      const { differentAppProtocolVersionEncounter } = data;
      console.log(differentAppProtocolVersionEncounter);

      const { peerVersion } = differentAppProtocolVersionEncounter;
      if (peerVersion.extra == null) return; // 형식에 안 맞는 피어이니 무시.

      console.log("peerVersion.extra (hex):", peerVersion.extra);
      const buffer = Buffer.from(peerVersion.extra, "hex");
      console.log("peerVersion.extra (bytes):", buffer);
      const extra = decode(buffer) as BencodexDict;
      console.log("peerVersion.extra (decoded):", JSON.stringify(extra)); // 다른 프로세스라 잘 안보여서 JSON으로...
      const macOSBinaryUrl = extra.get("macOSBinaryUrl") as string;
      const windowsBinaryUrl = extra.get("WindowsBinaryUrl") as string;
      console.log("macOSBinaryUrl: ", macOSBinaryUrl);
      console.log("WindowsBinaryUrl: ", windowsBinaryUrl);
      const timestamp = extra.get("timestamp") as string;
      const downloadUrl =
        process.platform === "win32"
          ? windowsBinaryUrl
          : process.platform === "darwin"
          ? macOSBinaryUrl
          : null;

      if (downloadUrl == null) return; // 지원 안 하는 플랫폼이니 무시.

      // TODO: 이어받기 되면 좋을 듯
      const options: ElectronDLOptions = {
        onStarted: (downloadItem: DownloadItem) => {
          console.log("Starts to download:", downloadItem);
        },
        onProgress: (status: IDownloadProgress) => {
          const percent = (status.percent * 100) | 0;
          console.log(
            `Downloading ${downloadUrl}: ${status.transferredBytes}/${status.totalBytes} (${percent}%)`
          );
          win?.webContents.send("update download progress", status);
        },
        directory: app.getPath("temp"),
      };
      console.log("Starts to download:", downloadUrl);
      let dl: DownloadItem | null | undefined;
      try {
        dl = await download(win, downloadUrl, options);
      } catch (error) {
        win?.webContents.send("go to error page", "download-binary-failed");
        throw new DownloadBinaryFailedError(downloadUrl);
      }

      win?.webContents.send("update download complete");
      const dlFname = dl?.getFilename();
      const dlPath = dl?.getSavePath();
      console.log("Finished to download:", dlPath);

      const extractPath =
        process.platform == "darwin" // .app으로 실행한 건지 npm run dev로 실행한 건지도 확인해야 함
          ? path.dirname(
              path.dirname(path.dirname(path.dirname(app.getAppPath())))
            )
          : path.dirname(path.dirname(app.getAppPath()));
      console.log("The 9C app installation path:", extractPath);

      const appDirName = app.getAppPath();
      // FIXME: "config.json" 이거 하드코딩하지 말아야 함
      const configFileName = "config.json";

      // 압축 해제하기 전에 기존 설정 꿍쳐둔다. 나중에 기존 설정 내용이랑 새 디폴트 값들이랑 합쳐야 함.
      const configPath = path.join(appDirName, configFileName);
      const bakConfig = JSON.parse(
        await fs.promises.readFile(configPath, { encoding: "utf-8" })
      );
      console.log("The existing configuration:", bakConfig);

      if (process.platform == "win32") {
        // 윈도는 프로세스 떠 있는 실행 파일을 덮어씌우거나 지우지 못하므로 이름을 바꿔둬야 함.
        const src = app.getPath("exe");
        const basename = path.basename(src);
        const dirname = path.dirname(src);
        const dst = path.join(dirname, "bak_" + basename);
        await fs.promises.rename(src, dst);
        console.log("The executing file has renamed from", src, "to", dst);

        // TODO: temp directory 앞에 9c-updater- 접두어
        const tempDir = await tmpName();

        // ZIP 압축 해제
        console.log("Start to extract the zip archive", dlPath, "to", tempDir);

        await extractZip(dlPath, {
          dir: tempDir,
          onEntry: (_, zipfile) => {
            const progress = zipfile.entriesRead / zipfile.entryCount;
            win?.webContents.send("update extract progress", progress);
          },
        });
        win?.webContents.send("update extract complete");
        console.log("The zip archive", dlPath, "has extracted to", tempDir);
        win?.webContents.send("update copying progress");
        await utils.copyDir(tempDir, extractPath);
        console.log("Copied extracted files from", tempDir, "to", extractPath);
        try {
          await fs.promises.rmdir(tempDir, { recursive: true });
          console.log("Removed all temporary files from", tempDir);
        } catch (e) {
          console.warn(
            "Failed to remove temporary files from",
            tempDir,
            "\n",
            e
          );
        }
        win?.webContents.send("update copying complete");
      } else if (process.platform == "darwin") {
        // .tar.{gz,bz2} 해제
        const lowerFname = dlFname.toLowerCase();
        const bz2 =
          lowerFname.endsWith(".tar.bz2") || lowerFname.endsWith(".tbz");
        console.log(
          "Start to extract the tarball archive",
          dlPath,
          "to",
          extractPath
        );
        try {
          await spawnPromise(
            "tar",
            [`xvf${bz2 ? "j" : "z"}`, dlPath, "-C", extractPath],
            { capture: ["stdout", "stderr"] }
          );
        } catch (e) {
          console.error(`${e}:\n`, e.stderr);
          throw e;
        }
        console.log(
          "The tarball archive",
          dlPath,
          "has extracted to ",
          extractPath
        );
      } else {
        console.warn("Not supported platform.");
        return;
      }

      // 압축을 푼 뒤 압축 파일은 제거합니다.
      await fs.promises.unlink(dlPath);

      // 설정 합치기
      const newConfig = JSON.parse(
        await fs.promises.readFile(configPath, { encoding: "utf-8" })
      );
      const config = {
        ...bakConfig,
        ...newConfig,
      };
      await fs.promises.writeFile(configPath, JSON.stringify(config), "utf-8");
      console.log(
        "The existing and new configuration files has been merged:",
        config
      );

      lockfile.unlockSync(lockfilePath);
      console.log(
        "Removed 'encounter different version' lockfile at ",
        lockfilePath
      );

      // 재시작
      relaunch();

      /*
      Electron이 제공하는 autoUpdater는 macOS에서는 무조건 코드사이닝 되어야 동작.
      당장은 쓰고 싶어도 여건이 안 된다.

      FIXME: 이후 Squirell를 붙여서 업데이트하게 바꿉니다.

      const { path: tmpPath } = await tmp.file({
        postfix: ".json",
        discardDescriptor: true,
      });
      const tmpFile = await fs.promises.open(tmpPath, "w");
      const feedData = {
        url: downloadUrl,
      };

      await tmpFile.writeFile(JSON.stringify(feedData), "utf8");
      console.log(`Wrote a temp feed JSON file:`, tmpPath);
      autoUpdater.setFeedURL({ url: `file://${tmpPath}` });

      autoUpdater.on("error", (message) =>
        console.error("AUTOUPDATER:ERROR", message)
      );
      autoUpdater.on("checking-for-update", () =>
        console.error("AUTOUPDATER:CHECKING-FOR-UPDATE")
      );
      autoUpdater.on("update-available", () =>
        console.error("AUTOUPDATER:UPDATE-AVAILABLE")
      );
      autoUpdater.on("update-not-available", () =>
        console.error("AUTOUPDATER:UPDATE-NOT-AVAILABLE")
      );
      autoUpdater.on(
        "update-downloaded",
        (event, releaseNotes, releaseName, releaseDate, updateURL) =>
          console.error(
            "AUTOUPDATER:UPDATE-DOWNLOADED",
            event,
            releaseNotes,
            releaseName,
            releaseDate,
            updateURL
          )
      );
      autoUpdater.on("before-quit-for-update", () =>
        console.error("AUTOUPDATER:BEFORE-QUIT-FOR-UPDATE")
      );

      autoUpdater.checkForUpdates();
      */
    }
  );

  ipcMain.on("launch game", (_, info: IGameStartOptions) => {
    if (gameNode !== null) {
      console.error("Game is already running.");
      return;
    }

    if (lockfile.checkSync(lockfilePath)) {
      console.error(
        "Cannot launch game while updater is running.\n",
        lockfilePath
      );
      return;
    }

    const node = utils.execute(
      path.join(
        app.getAppPath(),
        process.platform === "darwin" ? MAC_GAME_PATH : WIN_GAME_PATH
      ),
      info.args
    );
    node.on("close", (code) => {
      // Code 21: ERROR_NOT_READY
      if (code === 21) {
        relaunch();
      }
      win?.webContents.send("game closed");
      win?.show();
    });
    node.on("exit", (code) => {
      win?.webContents.send("game closed");
      win?.show();
      gameNode = null;
    });
    gameNode = node;
  });

  ipcMain.on("clear cache", async (event, rerun: boolean) => {
    console.log(`Clear cache is requested. (rerun: ${rerun})`);
    await quitAllProcesses();
    utils.deleteBlockchainStoreSync(BLOCKCHAIN_STORE_PATH);
    if (rerun) initializeHeadless();
    event.returnValue = true;
  });

  ipcMain.on("select-directory", async (event) => {
    if (win === null) throw Error("BrowserWindow is null");
    const directory = await dialog.showOpenDialog(win, {
      properties: ["openDirectory"],
    });
    if (directory.canceled) {
      event.returnValue = null;
    } else {
      event.returnValue = directory.filePaths;
    }
  });

  ipcMain.on("relaunch standalone", async (event) => {
    await relaunchHeadless();
    event.returnValue = true;
  });

  ipcMain.on("get-aws-sink-cloudwatch-guid", async (event) => {
    const localAppData = process.env.localappdata;
    if (process.platform === "win32" && localAppData !== undefined) {
      const guidPath = path.join(
        localAppData,
        "planetarium",
        ".aws_sink_cloudwatch_guid"
      );

      if (fs.existsSync(guidPath)) {
        event.returnValue = await fs.promises.readFile(guidPath, {
          encoding: "utf-8",
        });
      } else {
        event.returnValue = null;
      }

      return;
    }

    event.returnValue = "Not supported platform.";
  });

  ipcMain.on("mixpanel-track-event", async (_, eventName: string) => {
    mixpanel?.track(eventName, {
      distinct_id: mixpanelUUID,
      ip,
    });
  });

  ipcMain.on("mixpanel-alias", async (_, alias: string) => {
    mixpanel?.alias(mixpanelUUID, alias);
  });

  ipcMain.on("get-protected-private-keys", async (event) => {
    event.returnValue = standalone.keyStore.list();
  });

  ipcMain.on(
    "unprotect-private-key",
    async (event, address: Address, passphrase: string) => {
      try {
        const protectedPrivateKey = standalone.keyStore
          .list()
          .find((x) => x.address === address);
        if (protectedPrivateKey === undefined) {
          event.returnValue = [
            undefined,
            new UndefinedProtectedPrivateKeyError(
              "ProtectedPrivateKey is undefined during unprotect private key."
            ),
          ];
          return;
        }

        event.returnValue = [
          standalone.keyStore.unprotectPrivateKey(
            protectedPrivateKey.keyId,
            passphrase
          ),
          undefined,
        ];
      } catch (error) {
        event.returnValue = [undefined, error];
      }
    }
  );

  ipcMain.on("create-private-key", async (event, passphrase: string) => {
    event.returnValue = standalone.keyStore.createProtectedPrivateKey(
      passphrase
    );
  });

  ipcMain.on(
    "import-private-key",
    async (event, privateKey: PrivateKey, passphrase: string) => {
      event.returnValue = standalone.keyStore.importPrivateKey(
        privateKey,
        passphrase
      );
    }
  );

  ipcMain.on(
    "revoke-protected-private-key",
    async (event, address: Address) => {
      const protectedPrivateKey = standalone.keyStore
        .list()
        .find((x) => x.address === address);
      if (protectedPrivateKey === undefined) {
        event.returnValue = [undefined, {}];
        return;
      }

      standalone.keyStore.revokeProtectedPrivateKey(protectedPrivateKey.keyId);
      event.returnValue = ["", undefined];
    }
  );

  ipcMain.on("validate-private-key", async (event, privateKeyHex: string) => {
    event.returnValue = standalone.validation.isValidPrivateKey(privateKeyHex);
  });

  ipcMain.on(
    "convert-private-key-to-address",
    async (event, privateKeyHex: string) => {
      event.returnValue = standalone.keyStore.convertPrivateKey(
        privateKeyHex,
        "address"
      );
    }
  );

  ipcMain.on("online-status-changed", (event, status: "online" | "offline") => {
    console.log(`online-status-changed: ${status}`);
    if (status === "offline") {
      relaunch();
    }
  });
}

async function initializeHeadless(): Promise<void> {
  /*
  1. Check disk (permission, storage).
  2. If use snapshot, download metadata.
  3. Validate metadata via headless-command.
  4. If metadata is valid, download snapshot with parallel.
  5. Extract downloaded snapshot.
  6. Execute headless.
  */
  console.log(`Initialize headless. (win: ${win?.getTitle})`);

  if (initializeHeadlessCts !== null) {
    console.error("Cannot initialize headless while initializing headless.");
    return;
  }

  if (standalone.alive) {
    console.error("Cannot initialize headless while headless is running.");
    return;
  }

  if (lockfile.checkSync(lockfilePath)) {
    console.error(
      "Cannot initialize headless while updater is running.\n",
      lockfilePath
    );
    return;
  }

  initializeHeadlessCts = CancellationToken.create();

<<<<<<< HEAD
  if (win !== null) {
    standalone.session = win.webContents.session;
  }
=======
  const mixpanelInfo: MixpanelInfo = {
    mixpanel: mixpanel,
    mixpanelUUID: mixpanelUUID,
    ip: ip,
  };
>>>>>>> e0747297

  try {
    if (!utils.isDiskPermissionValid(BLOCKCHAIN_STORE_PATH)) {
      win?.webContents.send("go to error page", "no-permission");
      throw new HeadlessInitializeError(
        `Not enough permission. ${BLOCKCHAIN_STORE_PATH}`
      );
    }

    let freeSpace = await utils.getDiskSpace(BLOCKCHAIN_STORE_PATH);
    if (freeSpace < REQUIRED_DISK_SPACE) {
      win?.webContents.send("go to error page", "disk-space");
      throw new HeadlessInitializeError(
        `Not enough space. ${BLOCKCHAIN_STORE_PATH} (${freeSpace} < ${REQUIRED_DISK_SPACE})`
      );
    }
    win?.webContents.send("start bootstrap");
    const snapshot =
      electronStore.get("StoreType") === "rocksdb"
        ? partitionSnapshot
        : monoSnapshot;

    const snapshotPaths: string[] = electronStore.get("SnapshotPaths");
    if (CUSTOM_SERVER) {
      console.log(
        "As a custom headless server is used, snapshot won't be used."
      );
    } else if (snapshotPaths.length > 0 && win != null) {
      const snapshotDownloadUrls: string[] = electronStore.get("SnapshotPaths");
      let isProcessSuccess = false;
      let recentError: Error = Error();
      for (const snapshotDownloadUrl of snapshotDownloadUrls) {
        try {
          isProcessSuccess = await snapshot.processSnapshot(
            snapshotDownloadUrl,
            BLOCKCHAIN_STORE_PATH,
            app.getPath("userData"),
            standalone,
            win,
            mixpanelInfo,
            initializeHeadlessCts.token
          );

          if (isProcessSuccess) break;
        } catch (error) {
          recentError = error;
        }
      }

      if (!isProcessSuccess) {
        switch (recentError.constructor) {
          case DownloadSnapshotFailedError:
            win?.webContents.send(
              "go to error page",
              "download-snapshot-failed-error"
            );
            throw new HeadlessInitializeError(`Snapshot download failed.`);
          case DownloadSnapshotMetadataFailedError:
            win?.webContents.send(
              "go to error page",
              "download-snapshot-metadata-failed-error"
            );
            throw new HeadlessInitializeError(
              `Snapshot metadata download failed.`
            );
          default:
            win?.webContents.send(
              "go to error page",
              "download-snapshot-failed-error"
            );
            throw new HeadlessInitializeError(
              `Unexpected Error occupied when download snapshot.`
            );
        }
      }
    }

    initializeHeadlessCts.token.throwIfCancelled();
    win?.webContents.send("start headless");
    await standalone.execute(standaloneExecutableArgs);

    console.log("Register exit handler.");
    standalone.once("exit", async () => {
      console.error("Headless exited by self.");
      await relaunchHeadless();
    });
  } catch (error) {
    console.error(`Error occurred during initializeHeadless(). ${error}`);
    if (
      error instanceof HeadlessInitializeError ||
      error instanceof CancellationToken.CancellationError
    ) {
      console.error(`InitializeHeadless() halted: ${error}`);
    } else if (error instanceof HeadlessExitedError) {
      console.error("Headless exited during initialization:", error);
      win?.webContents.send("go to error page", "clear-cache");
    } else {
      win?.webContents.send("go to error page", "reinstall");
      throw error;
    }
  } finally {
    console.log("initializeHeadless() finished.");
    initializeHeadlessCts = null;
  }
}

function createWindow(): BrowserWindow {
  let _win = new BrowserWindow({
    width: 800,
    height: 600,
    webPreferences: {
      nodeIntegration: true,
      preload: path.join(app.getAppPath(), "preload.js"),
      ...(isDev ? { webSecurity: false } : {}),
    },
    frame: true,
    resizable: false,
    autoHideMenuBar: true,
    icon: path.join(app.getAppPath(), logoImage),
  });

  console.log(app.getAppPath());

  if (isDev) {
    _win.loadURL("http://localhost:9000");
    _win.webContents.openDevTools();
  } else {
    _win.loadFile("index.html");
  }

  _win.on("close", function (event: any) {
    if (!isQuiting) {
      event.preventDefault();
      _win?.hide();
    }
  });

  _win.webContents.on("new-window", function (event: any, url: string) {
    event.preventDefault();
    shell.openExternal(url);
  });

  return _win;
}

/**
 * 프로그램이 시작될 때 이전 실행에서 발생한 부산물을 정리합니다.
 */
function cleanUp() {
  cleanUpAfterUpdate();
  cleanUpLockfile();
}

function cleanUpAfterUpdate() {
  const executable = app.getPath("exe");
  const basename = path.basename(executable);
  const dirname = path.dirname(executable);
  const bakExecutable = path.join(dirname, "bak_" + basename);

  if (fs.existsSync(bakExecutable)) {
    console.log(
      "The result from updating process, ",
      bakExecutable,
      ", was found."
    );
    fs.unlinkSync(bakExecutable);
    console.log("Removed ", bakExecutable);
  }
}

/**
 * lockfile lock이 걸려있을 경우 unlock합니다.
 */
function cleanUpLockfile() {
  if (lockfile.checkSync(lockfilePath)) {
    lockfile.unlockSync(lockfilePath);
  }
}

function loadInstallerMixpanelUUID(): string {
  const planetariumPath =
    process.platform === "win32"
      ? path.join(process.env.LOCALAPPDATA as string, "planetarium")
      : app.getPath("userData");
  if (!fs.existsSync(planetariumPath)) {
    fs.mkdirSync(planetariumPath, {
      recursive: true,
    });
  }

  let guidPath = path.join(planetariumPath, ".installer_mixpanel_uuid");

  if (!fs.existsSync(guidPath)) {
    const newUUID = uuidv4();
    console.log(`The installer mixpanel UUID doesn't exist at '${guidPath}'.`);
    fs.writeFileSync(guidPath, newUUID);
    console.log(`Created new UUID ${newUUID} and stored.`);
    return newUUID;
  } else {
    return fs.readFileSync(guidPath, {
      encoding: "utf-8",
    });
  }
}

async function relaunchHeadless() {
  await stopHeadlessProcess();
  initializeHeadless();
}

async function quitAllProcesses() {
  await stopHeadlessProcess();
  if (gameNode === null) return;
  let pid = gameNode.pid;
  process.kill(pid, "SIGINT");
  gameNode = null;
}

async function stopHeadlessProcess(): Promise<void> {
  console.log("Cancelling initializeHeadless()");
  initializeHeadlessCts?.cancel();
  while (initializeHeadlessCts !== null) await utils.sleep(100);
  console.log("initializeHeadless() cancelled.");
  await standalone.kill();
}

function createTray(iconPath: string) {
  let trayIcon = nativeImage.createFromPath(iconPath);
  trayIcon = trayIcon.resize({
    width: 16,
    height: 16,
  });
  tray = new Tray(trayIcon);
  tray.setContextMenu(
    Menu.buildFromTemplate([
      {
        label: "Open Window",
        click: function () {
          win?.show();
        },
      },
      {
        label: "Restart Launcher",
        click: function () {
          relaunch();
        },
      },
      {
        label: "Quit Launcher",
        click: function () {
          isQuiting = true;
          app.quit();
        },
      },
    ])
  );
  tray.on("click", function () {
    win?.show();
  });
  return tray;
}

function relaunch() {
  if (mixpanel !== null) {
    mixpanel.track(
      "Launcher/Relaunch",
      { distinct_id: mixpanelUUID, ip },
      () => {
        app.relaunch();
        app.exit();
      }
    );
  } else {
    app.relaunch();
    app.exit();
  }
}<|MERGE_RESOLUTION|>--- conflicted
+++ resolved
@@ -662,17 +662,15 @@
 
   initializeHeadlessCts = CancellationToken.create();
 
-<<<<<<< HEAD
   if (win !== null) {
     standalone.session = win.webContents.session;
   }
-=======
+
   const mixpanelInfo: MixpanelInfo = {
     mixpanel: mixpanel,
     mixpanelUUID: mixpanelUUID,
     ip: ip,
   };
->>>>>>> e0747297
 
   try {
     if (!utils.isDiskPermissionValid(BLOCKCHAIN_STORE_PATH)) {
