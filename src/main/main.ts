--- conflicted
+++ resolved
@@ -476,15 +476,10 @@
       collectionWin.focus();
       return;
     }
-<<<<<<< HEAD
-    collectionWin = createCollectionWindow();
+    collectionWin = await createCollectionWindow();
     collectionWin.webContents.on("did-finish-load", () => {
       collectionWin!.webContents.send("set miner address", selectedAddress);
     });
-
-=======
-    collectionWin = await createCollectionWindow();
->>>>>>> 8b9f3a33
     collectionWin.on("close", function (event: any) {
       collectionWin = null;
     });
