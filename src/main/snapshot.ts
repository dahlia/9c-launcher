import fs, { readdirSync } from "fs";
import CancellationToken from "cancellationtoken";
import { IDownloadProgress } from "../interfaces/ipc";
import { cancellableDownload, cancellableExtract } from "../utils";
import path from "path";
import { BlockMetadata } from "src/interfaces/block-header";
import { DownloadSnapshotMetadataFailedError } from "./exceptions/download-snapshot-metadata-failed";
import Headless from "./headless";
import { DownloadSnapshotFailedError } from "./exceptions/download-snapshot-failed";
import { MixpanelInfo } from "./main";

export type Epoch = {
  BlockEpoch: number;
  TxEpoch: number;
};

export type DownloadStatus = {
  [name: string]: {
    percent: number;
  };
};

export const getCurrentEpoch = (storePath: string): Epoch => {
  const getEpochList = (storePath: string) =>
    readdirSync(storePath, { withFileTypes: true })
      .filter((dirent) => dirent.isDirectory())
      .map((dirent) => dirent.name)
      .map((dirname) => parseInt(dirname.substring(5)))
      .filter((epoch) => !isNaN(epoch));

  try {
    let currentBlockEpoch = Math.max.apply(
      null,
      getEpochList(path.join(storePath, "block"))
    );
    let currentTxEpoch = Math.max.apply(
      null,
      getEpochList(path.join(storePath, "tx"))
    );
    return {
      BlockEpoch: isFinite(currentBlockEpoch) ? currentBlockEpoch : 0,
      TxEpoch: isFinite(currentTxEpoch) ? currentTxEpoch : 0,
    };
  } catch (err) {
    if (err.code === "ENOENT") {
      console.log("Empty store");
      return {
        BlockEpoch: 0,
        TxEpoch: 0,
      };
    }
    throw err;
  }
};

export const getSnapshotDownloadTarget = async (
  metadata: BlockMetadata,
  storePath: string,
  basePath: string,
  userDataPath: string,
  mixpanelInfo: MixpanelInfo,
  token: CancellationToken
): Promise<Epoch[]> => {
  let localEpoch = getCurrentEpoch(storePath);
  let target: Epoch[] = [];
  let mixpanel = mixpanelInfo.mixpanel;
  let mixpanelUUID = mixpanelInfo.mixpanelUUID;
  let ip = mixpanelInfo.ip;

  if (mixpanel !== null) {
    mixpanel?.track(`Launcher/Downloading Snapshot/metadata`, {
      distinct_id: mixpanelUUID,
      ip,
    });
  }

  while (true) {
    token.throwIfCancelled();

    let checkEpochRange =
      localEpoch["BlockEpoch"] > metadata["BlockEpoch"] &&
      localEpoch["TxEpoch"] > metadata["TxEpoch"];

    if (checkEpochRange) break;

    target.push({
      BlockEpoch: metadata["BlockEpoch"],
      TxEpoch: metadata["TxEpoch"],
    });

    let checkSnapshotIsGenesis =
      metadata["PreviousBlockEpoch"] === 0 && metadata["PreviousTxEpoch"] === 0;

    if (checkSnapshotIsGenesis) break;

    let downloadTargetName = `snapshot-${metadata["PreviousBlockEpoch"]}-${metadata["PreviousTxEpoch"]}.json`;
    metadata = await downloadMetadata(
      basePath,
      userDataPath,
      downloadTargetName,
      token
    );
  }

  return target;
};

export async function downloadMetadata(
  basePath: string,
  userDataPath: string,
  downloadFileName: string,
  token: CancellationToken
): Promise<BlockMetadata> {
  token.throwIfCancelled();
  const savingPath = path.join(userDataPath, downloadFileName);
  const downloadPath = basePath + "/" + downloadFileName;

  try {
    await cancellableDownload(downloadPath, savingPath, (_) => {}, token);
    token.throwIfCancelled();

    let meta = await fs.promises.readFile(savingPath, "utf-8");
    console.log("Metadata download complete: ", meta);
    return JSON.parse(meta) as BlockMetadata;
  } catch (error) {
    throw new DownloadSnapshotMetadataFailedError(downloadPath, savingPath);
  }
}

export function validateMetadata(
  snapshotMetadata: BlockMetadata,
  localMetadata: BlockMetadata,
  blockchainStorePath: string,
  token: CancellationToken
): boolean {
  console.log(
    `current tip: #${localMetadata?.Index}, snapshot tip: #${snapshotMetadata.Index}`
  );
  return snapshotMetadata.Index > localMetadata?.Index;
}

export async function downloadSnapshot(
  basePath: string,
  target: Epoch[],
  userDataPath: string,
  onProgress: (status: IDownloadProgress) => void,
  mixpanelInfo: MixpanelInfo,
  token: CancellationToken
): Promise<string[]> {
  token.throwIfCancelled();
  console.log("Downloading snapshot.");
  console.log(target);
  let savingPaths: string[] = [];
  let progressDict: DownloadStatus = {};
  let mixpanel = mixpanelInfo.mixpanel;
  let mixpanelUUID = mixpanelInfo.mixpanelUUID;
  let ip = mixpanelInfo.ip;

  try {
    if (mixpanel !== null) {
      mixpanel?.track(`Launcher/Downloading Snapshot/snapshot`, {
        distinct_id: mixpanelUUID,
        ip,
      });
    }

    let downloadPromise = target.map(async (x) => {
      let downloadTargetName = `snapshot-${x.BlockEpoch}-${x.TxEpoch}.zip`;
      let savingPath = path.join(userDataPath, `${downloadTargetName}`);
      console.log(`download snapshot path: ${basePath}/${downloadTargetName}`);
      await cancellableDownload(
        basePath + `/${downloadTargetName}`,
        savingPath,
        (status) => {
          progressDict[downloadTargetName] = {
            percent: status.percent,
          };
          const value = Object.values(progressDict);
          const sum = value.reduce((a, b) => a + b.percent, 0);
          status.percent = sum / target.length;
          onProgress(status);
        },
        token
      );
      return savingPath;
    });
    savingPaths = await Promise.all(downloadPromise);
  } catch (error) {
    throw new DownloadSnapshotFailedError(basePath, savingPaths.join(", "));
  }

  token.throwIfCancelled();

  console.log("Snapshot download complete. Directory: ", userDataPath);
  return savingPaths;
}

export async function downloadStateSnapshot(
  basePath: string,
  userDataPath: string,
  onProgress: (status: IDownloadProgress) => void,
  mixpanelInfo: MixpanelInfo,
  token: CancellationToken
): Promise<string> {
  token.throwIfCancelled();
  const downloadTargetName = `state_latest.zip`;
  const savingPath = path.join(userDataPath, `${downloadTargetName}`);
  const downloadUrl = basePath + `/${downloadTargetName}`;
  let mixpanel = mixpanelInfo.mixpanel;
  let mixpanelUUID = mixpanelInfo.mixpanelUUID;
  let ip = mixpanelInfo.ip;
  console.log(`download snapshot path: ${downloadUrl}`);

  if (mixpanel !== null) {
    mixpanel?.track(`Launcher/Downloading Snapshot/state-snapshot`, {
      distinct_id: mixpanelUUID,
      ip,
    });
  }

  await cancellableDownload(downloadUrl, savingPath, onProgress, token);
  return savingPath;
}

export async function extractSnapshot(
  snapshotPaths: string[],
  blockchainStorePath: string,
  onProgress: (progress: number) => void,
  mixpanelInfo: MixpanelInfo,
  token: CancellationToken
): Promise<void> {
  let mixpanel = mixpanelInfo.mixpanel;
  let mixpanelUUID = mixpanelInfo.mixpanelUUID;
  let ip = mixpanelInfo.ip;
  snapshotPaths.reverse();

  if (mixpanel !== null) {
    mixpanel?.track(`Launcher/Downloading Snapshot/extract-snapshot`, {
      distinct_id: mixpanelUUID,
      ip,
    });
  }

  console.log(`Extracting snapshot.
<<<<<<< HEAD
extractPath: [ ${blockchainStorePath} ],
extractTarget: [ ${snapshotPaths} ]`);

  const snapshotPathsLength = snapshotPaths.length;
  const eachProgress = 1 / snapshotPathsLength;
  let index = 0;
=======
    extractPath: [ ${blockchainStorePath} ],
    extractTarget: [ ${snapshotPaths} ]`);
>>>>>>> e0747297
  for (const snapshotPath of snapshotPaths) {
    const accumulateProgress = index * eachProgress;
    token.throwIfCancelled();
    console.log(`extract: ${snapshotPath}`);
    await cancellableExtract(
      snapshotPath,
      blockchainStorePath,
      (progress) => onProgress(accumulateProgress + progress / snapshotPathsLength),
      token
    );
    index++;
  }
  onProgress(1);
  console.log("Snapshot extract complete.");

  if (mixpanel !== null) {
    mixpanel?.track(`Launcher/Downloading Snapshot/complete`, {
      distinct_id: mixpanelUUID,
      ip,
    });
  }
}

export function removeUselessStore(blockchainStorePath: string): void {
  let listOfUselessDb = [
    "9c-main",
    "chain",
    "stagedtx",
    "state_hashes",
    "stateref",
    "states",
    path.join("block", "blockindex"),
    path.join("tx", "txindex"),
  ];

  listOfUselessDb.forEach((db) => {
    console.log(`Remove ${path.join(blockchainStorePath, db)}`);
    fs.rmdirSync(path.join(blockchainStorePath, db), { recursive: true });
  });
}

export async function processSnapshot(
  snapshotDownloadUrl: string,
  storePath: string,
  userDataPath: string,
  standalone: Headless,
  win: Electron.BrowserWindow,
  mixpanelInfo: MixpanelInfo,
  token: CancellationToken
): Promise<boolean> {
  console.log(`Trying snapshot path: ${snapshotDownloadUrl}`);

  const localMetadata = standalone.getTip("rocksdb", storePath);

  const snapshotMetadata = await downloadMetadata(
    snapshotDownloadUrl,
    userDataPath,
    "latest.json",
    token
  );
  const needSnapshot =
    localMetadata === null ||
    validateMetadata(snapshotMetadata, localMetadata, storePath, token);
  if (needSnapshot) {
    const target = await getSnapshotDownloadTarget(
      snapshotMetadata,
      storePath,
      snapshotDownloadUrl,
      userDataPath,
      mixpanelInfo,
      token
    );
    const snapshotPaths = await downloadSnapshot(
      snapshotDownloadUrl,
      target,
      userDataPath,
      (status) => {
        win?.webContents.send("download snapshot progress", status);
      },
      mixpanelInfo,
      token
    );
    const stateSnapshotPath = await downloadStateSnapshot(
      snapshotDownloadUrl,
      userDataPath,
      (status) => {
        win?.webContents.send("download state snapshot progress", status);
      },
      mixpanelInfo,
      token
    );
    snapshotPaths.push(stateSnapshotPath);
    removeUselessStore(storePath);
    await extractSnapshot(
      snapshotPaths,
      storePath,
      (progress: number) => {
        win?.webContents.send("extract progress", progress);
      },
      mixpanelInfo,
      token
    );
  } else {
    console.log(
      `Metadata ${JSON.stringify(
        snapshotMetadata
      )} is redundant. Skip snapshot.`
    );
  }
  return true;
}<|MERGE_RESOLUTION|>--- conflicted
+++ resolved
@@ -242,17 +242,12 @@
   }
 
   console.log(`Extracting snapshot.
-<<<<<<< HEAD
 extractPath: [ ${blockchainStorePath} ],
 extractTarget: [ ${snapshotPaths} ]`);
 
   const snapshotPathsLength = snapshotPaths.length;
   const eachProgress = 1 / snapshotPathsLength;
   let index = 0;
-=======
-    extractPath: [ ${blockchainStorePath} ],
-    extractTarget: [ ${snapshotPaths} ]`);
->>>>>>> e0747297
   for (const snapshotPath of snapshotPaths) {
     const accumulateProgress = index * eachProgress;
     token.throwIfCancelled();
@@ -260,7 +255,8 @@
     await cancellableExtract(
       snapshotPath,
       blockchainStorePath,
-      (progress) => onProgress(accumulateProgress + progress / snapshotPathsLength),
+      (progress) =>
+        onProgress(accumulateProgress + progress / snapshotPathsLength),
       token
     );
     index++;
