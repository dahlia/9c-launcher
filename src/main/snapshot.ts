--- conflicted
+++ resolved
@@ -1,20 +1,14 @@
-import { BLOCKCHAIN_STORE_PATH, LOCAL_SERVER_PORT } from "../config";
+import { BLOCKCHAIN_STORE_PATH } from "../config";
 import { app, BrowserWindow } from "electron";
 import fs from "fs";
-import { retry } from "@lifeomic/attempt";
-import { request, gql, ClientError } from "graphql-request";
 import CancellationToken from "cancellationtoken";
 import { IDownloadProgress } from "../interfaces/ipc";
-import { cancellableDownload, cancellableExtract, execute } from "../utils";
+import { cancellableDownload, cancellableExtract } from "../utils";
 import path from "path";
-<<<<<<< HEAD
+import { BlockHeader } from "src/interfaces/block-header";
 import { DownloadSnapshotMetadataFailedError } from "./exceptions/download-snapshot-metadata-failed";
-import { ValidateMetadataFailedError } from "./exceptions/validate-metadata-failed";
 import { DownloadSnapshotFailedError } from "./exceptions/download-snapshot-failed";
 import { ExtractSnapshotFailedError } from "./exceptions/extract-snapshot-failed";
-=======
-import { BlockHeader } from "src/interfaces/block-header";
->>>>>>> efca7381
 
 export async function downloadMetadata(
   basePath: string,
@@ -27,94 +21,14 @@
   const dir = app.getPath("userData");
   const savingPath = path.join(dir, "meta.json");
 
-<<<<<<< HEAD
   try {
-    await cancellableDownload(downloadPath, savingPath, (_) => {}, token);
-    token.throwIfCancelled();
-
     let meta = await fs.promises.readFile(savingPath, "utf-8");
     console.log("Metadata download complete: ", meta);
-    return meta;
+    return JSON.parse(meta) as BlockHeader;
   }
   catch (error) {
     throw new DownloadSnapshotMetadataFailedError(downloadPath, savingPath);
   }
-}
-
-export async function validateMetadata(
-  meta: string,
-  token: CancellationToken
-): Promise<boolean> {
-  try {
-    token.throwIfCancelled();
-    let parsedmeta = meta.replace(/"/g, '\\"');
-    console.log(`Validating metadata. ${parsedmeta}`);
-    let query = gql`
-{
-  validation {
-    metadata(raw: "${parsedmeta}")
-  }
-}`;
-    let validity = await retry(
-      async (context) => {
-        try {
-          if (token.isCancelled) {
-            context.abort();
-            token.throwIfCancelled();
-          }
-
-          let data = await request(
-            `http://localhost:${LOCAL_SERVER_PORT}/graphql`,
-            query
-          );
-
-          return data.validation.metadata;
-        } catch (error) {
-          if (error instanceof ClientError) {
-            let status: number = error.response.status;
-            if (status == 404) {
-              // GraphQL server is not online
-              console.error(
-                `GraphQLError occurred validating metadata. Retrying... : ${error}`
-              );
-            } else if (status == 200) {
-              // Exception occurred during validation at standalone
-              console.error(
-                `Error occurred during validating metadata. Snapshot required. : ${JSON.stringify(
-                  error.response.errors?.map((v) => v.message)
-                )}`
-              );
-              return true;
-            }
-          } else {
-            console.error(
-              `Unhandled error occurred during request... : ${error}`
-            );
-          }
-
-          throw error;
-        }
-      },
-      {
-        delay: 100,
-        factor: 1.5,
-        maxAttempts: 15,
-        jitter: true,
-        minDelay: 100,
-        maxDelay: 5000
-      }
-    );
-
-    console.log(`Validation query requested. ${validity}`);
-    return validity;
-  }
-  catch (error) {
-    throw new ValidateMetadataFailedError(meta);
-  }
-=======
-  let meta = await fs.promises.readFile(savingPath, "utf-8");
-  console.log("Metadata download complete: ", meta);
-  return JSON.parse(meta) as BlockHeader;
 }
 
 export function validateMetadata(
@@ -122,7 +36,6 @@
   snapshotMetadata: BlockHeader
 ): boolean {
   return snapshotMetadata.Index > localMetadata.Index;
->>>>>>> efca7381
 }
 
 export async function downloadSnapshot(
@@ -135,6 +48,7 @@
   const downloadPath = basePath + ".zip";
   const dir = app.getPath("userData");
   const savingPath = path.join(dir, "snapshot.zip");
+
   try {
     await cancellableDownload(downloadPath, savingPath, onProgress, token);
     token.throwIfCancelled();
